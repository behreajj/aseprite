--- conflicted
+++ resolved
@@ -844,11 +844,8 @@
 opacity = Opacity:
 tolerance = Tolerance:
 show_more = Show more...
-<<<<<<< HEAD
 search = Search
-=======
 copy_of = {} Copy
->>>>>>> af349ce7
 
 [general_text]
 copy = &Copy
