<?xml version="1.0" encoding="utf-8" ?>
<theme name="Default Dark" screenscaling="2" uiscaling="1">
    <authors>
        <author name="David Capello" url="https://davidcapello.com/"/>
        <author name="Ilija Melentijevic" url="https://ilkke.net/"/>
        <author name="Nicolas Desilets" url="https://twitter.com/MapleGecko"/>
    </authors>
    <fonts>
        <font id="default" font="Aseprite"/>
        <font id="mini" font="Aseprite Mini" mnemonics="off"/>
    </fonts>
    <dimensions>
        <dim id="scrollbar_size" value="12"/>
        <dim id="mini_scrollbar_size" value="6"/>
        <dim id="tabs_width" value="80"/>
        <dim id="tabs_height" value="17"/>
        <dim id="tabs_bottom_height" value="5"/>
        <dim id="docked_tabs_height" value="12"/>
        <dim id="tabs_close_icon_width" value="14"/>
        <dim id="tabs_close_icon_height" value="12"/>
        <dim id="tabs_icon_width" value="10"/>
        <dim id="timeline_top_border" value="2"/>
        <dim id="timeline_tags_area_height" value="4"/>
        <dim id="timeline_outline_width" value="2"/>
        <dim id="palette_outline_width" value="3"/>
        <dim id="palette_entries_separator" value="1"/>
        <dim id="color_slider_height" value="14"/>
        <dim id="timeline_base_size" value="12"/>
        <dim id="color_bar_buttons_height" value="16"/>
        <dim id="context_bar_height" value="18"/>
        <dim id="brush_type_width" value="15"/>
        <dim id="color_selector_bar_size" value="8"/>
    </dimensions>
    <colors>
        <color id="text" value="#c0c0c0"/>
        <color id="text_hot" value="#41444a" new="true"/>
        <color id="detail_text" value="#2c2c30" new="true"/>
        <color id="disabled" value="#202125"/>
        <color id="face" value="#2c2c30"/>
        <color id="hot_face" value="#faf0e6"/>
        <color id="selected" value="#e1b85f"/>
        <color id="selected_text" value="#41444a"/>
        <color id="separator_label" value="#6e9adb"/>
        <color id="background" value="#41444a"/>
        <color id="textbox_text" value="#c0c0c0"/>
        <color id="textbox_face" value="#41444a"/>
        <color id="textbox_code_face" value="#eeeeee"/>
        <color id="entry_suffix" value="#c6c6c6"/>
        <color id="link_text" value="#6e9adb"/>
        <color id="link_hover" value="#e1b85f"/>
        <color id="button_normal_text" value="#c0c0c0"/>
        <color id="button_hot_text" value="#c0c0c0"/>
        <color id="button_selected_text" value="#ffffff"/>
        <color id="check_hot_face" value="#575b61"/>
        <color id="check_focus_face" value="#41444a"/>
        <color id="radio_hot_face" value="#575b61"/>
        <color id="radio_focus_face" value="#41444a"/>
        <color id="menuitem_normal_text" value="#c0c0c0"/>
        <color id="menuitem_disabled_text" value="#202125"/>
        <color id="menuitem_normal_face" value="#2c2c30"/>
        <color id="menuitem_hot_text" value="#2c2c30"/>
        <color id="menuitem_hot_face" value="#c0c0c0"/>
        <color id="menuitem_highlight_text" value="#2c2c30"/>
        <color id="menuitem_highlight_face" value="#c0c0c0"/>
        <color id="window_face" value="#2c2c30"/>
        <color id="window_titlebar_text" value="#c0c0c0"/>
        <color id="window_titlebar_face" value="#41444a"/>
        <color id="editor_face" value="#202125"/>
        <color id="editor_sprite_border" value="#000000"/>
        <color id="editor_sprite_bottom_border" value="#000000"/>
        <color id="editor_view_face" value="#000000"/>
        <color id="listitem_normal_text" value="#c0c0c0"/>
        <color id="listitem_normal_face" value="#41444a"/>
        <color id="listitem_selected_text" value="#41444a"/>
        <color id="listitem_selected_face" value="#e1b85f"/>
        <color id="slider_empty_text" value="#202125"/>
        <color id="slider_full_text" value="#c0c0c0"/>
        <color id="tab_normal_text" value="#7d7d7d"/>
        <color id="tab_active_text" value="#c0c0c0"/>
        <color id="tab_active_face" value="#333333"/>
        <color id="popup_window_border" value="#c0c0c0"/>
        <color id="tooltip_text" value="#c0c0c0"/>
        <color id="tooltip_face" value="#4069c2"/>
        <color id="filelist_even_row_text" value="#c0c0c0"/>
        <color id="filelist_even_row_face" value="#41444a"/>
        <color id="filelist_odd_row_text" value="#c0c0c0"/>
        <color id="filelist_odd_row_face" value="#41444a"/>
        <color id="filelist_selected_row_text" value="#41444a"/>
        <color id="filelist_selected_row_face" value="#e1b85f"/>
        <color id="filelist_disabled_row_text" value="#ffc8c8"/>
        <color id="workspace" value="#333333"/>
        <color id="workspace_text" value="#c0c0c0"/>
        <color id="workspace_link" value="#6e9adb"/>
        <color id="workspace_link_hover" value="#e1b85f"/>
        <color id="timeline_normal" value="#41444a"/>
        <color id="timeline_normal_text" value="#636d79"/>
        <color id="timeline_hover" value="#d9d9d9"/>
        <color id="timeline_hover_text" value="#636d79"/>
        <color id="timeline_active" value="#c0c0c0"/>
        <color id="timeline_active_text" value="#c0c0c0"/>
        <color id="timeline_active_hover" value="#99b3c2"/>
        <color id="timeline_active_hover_text" value="#c0c0c0"/>
        <color id="timeline_clicked" value="#536069"/>
        <color id="timeline_clicked_text" value="#c0c0c0"/>
        <color id="timeline_focused_text" value="#41444a"/>
        <color id="timeline_padding" value="#41444a"/>
        <color id="timeline_band_highlight" value="#93adbb"/>
        <color id="timeline_band_bg" value="#76858e"/>
        <color id="status_bar_text" value="#636d79"/>
        <color id="status_bar_face" value="#333333"/>
        <color id="flag_normal" value="#2c2c30"/>
        <color id="flag_active" value="#c75a68"/>
        <color id="flag_clicked" value="#41444a"/>
        <color id="select_box_ruler" value="#0000ff"/>
        <color id="select_box_grid" value="#64c864"/>
        <color id="palette_entries_separator" value="#000000"/>
    </colors>
    <parts>
<<<<<<< HEAD
        <part id="cursor_normal" x="80" y="0" w="16" h="16" focusx="0" focusy="0" />
        <part id="cursor_normal_add" x="80" y="16" w="16" h="16" focusx="0" focusy="0" />
        <part id="cursor_crosshair" x="96" y="32" w="16" h="16" focusx="7" focusy="7" />
        <part id="cursor_forbidden" x="80" y="32" w="16" h="16" focusx="0" focusy="0" />
        <part id="cursor_hand" x="80" y="48" w="16" h="16" focusx="5" focusy="3" />
        <part id="cursor_scroll" x="80" y="64" w="16" h="16" focusx="8" focusy="8" />
        <part id="cursor_move" x="80" y="80" w="16" h="16" focusx="0" focusy="0" />
        <part id="cursor_move_selection" x="96" y="80" w="16" h="16" focusx="0" focusy="0" />
        <part id="cursor_size_ns" x="80" y="112" w="16" h="16" focusx="8" focusy="8" />
        <part id="cursor_size_we" x="80" y="144" w="16" h="16" focusx="8" focusy="8" />
        <part id="cursor_size_n" x="80" y="112" w="16" h="16" focusx="8" focusy="8" />
        <part id="cursor_size_ne" x="80" y="128" w="16" h="16" focusx="8" focusy="8" />
        <part id="cursor_size_e" x="80" y="160" w="16" h="16" focusx="8" focusy="8" />
        <part id="cursor_size_se" x="80" y="208" w="16" h="16" focusx="8" focusy="8" />
        <part id="cursor_size_s" x="80" y="192" w="16" h="16" focusx="8" focusy="8" />
        <part id="cursor_size_sw" x="80" y="176" w="16" h="16" focusx="8" focusy="8" />
        <part id="cursor_size_w" x="80" y="144" w="16" h="16" focusx="8" focusy="8" />
        <part id="cursor_size_nw" x="80" y="96" w="16" h="16" focusx="8" focusy="8" />
        <part id="cursor_rotate_n" x="240" y="192" w="16" h="16" focusx="8" focusy="8" />
        <part id="cursor_rotate_ne" x="256" y="160" w="16" h="16" focusx="8" focusy="8" />
        <part id="cursor_rotate_e" x="256" y="176" w="16" h="16" focusx="8" focusy="8" />
        <part id="cursor_rotate_se" x="256" y="208" w="16" h="16" focusx="8" focusy="8" />
        <part id="cursor_rotate_s" x="256" y="192" w="16" h="16" focusx="8" focusy="8" />
        <part id="cursor_rotate_sw" x="240" y="208" w="16" h="16" focusx="8" focusy="8" />
        <part id="cursor_rotate_w" x="240" y="176" w="16" h="16" focusx="8" focusy="8" />
        <part id="cursor_rotate_nw" x="240" y="160" w="16" h="16" focusx="8" focusy="8" />
        <part id="cursor_eyedropper" x="80" y="224" w="16" h="16" focusx="0" focusy="15" />
        <part id="cursor_magnifier" x="80" y="240" w="16" h="16" focusx="5" focusy="5" />
        <part id="radio_normal" x="64" y="64" w="8" h="8" />
        <part id="radio_selected" x="64" y="80" w="8" h="8" />
        <part id="radio_disabled" x="64" y="64" w="8" h="8" />
        <part id="check_normal" x="48" y="64" w="8" h="8" />
        <part id="check_selected" x="48" y="80" w="8" h="8" />
        <part id="check_disabled" x="48" y="64" w="8" h="8" />
        <part id="check_focus" x="32" y="64" w1="2" w2="6" w3="2" h1="2" h2="6" h3="2" />
        <part id="radio_focus" x="32" y="64" w1="2" w2="6" w3="2" h1="2" h2="6" h3="2" />
        <part id="button_normal" x="48" y="0" w1="4" w2="6" w3="4" h1="4" h2="6" h3="6" />
        <part id="button_hot" x="64" y="0" w1="4" w2="6" w3="4" h1="4" h2="6" h3="6" />
        <part id="button_focused" x="48" y="16" w1="4" w2="6" w3="4" h1="4" h2="6" h3="6" />
        <part id="button_selected" x="64" y="16" w1="4" w2="6" w3="4" h1="4" h2="6" h3="6" />
        <part id="sunken_normal" x="0" y="32" w1="4" w2="4" w3="4" h1="4" h2="4" h3="4" />
        <part id="sunken_focused" x="0" y="48" w1="4" w2="4" w3="4" h1="4" h2="4" h3="4" />
        <part id="sunken2_normal" x="0" y="64" w1="5" w2="6" w3="5" h1="5" h2="6" h3="5" />
        <part id="sunken2_focused" x="0" y="80" w1="5" w2="6" w3="5" h1="5" h2="6" h3="5" />
        <part id="sunken_mini_normal" x="16" y="64" w1="4" w2="4" w3="4" h1="3" h2="6" h3="3" />
        <part id="sunken_mini_focused" x="16" y="80" w1="4" w2="4" w3="4" h1="3" h2="6" h3="3" />
        <part id="window" x="0" y="0" w1="3" w2="7" w3="3" h1="15" h2="4" h3="5" />
        <part id="menu" x="0" y="96" w1="3" w2="10" w3="3" h1="3" h2="9" h3="4" />
        <part id="window_button_normal" x="16" y="0" w="9" h="11" />
        <part id="window_button_hot" x="25" y="0" w="9" h="11" />
        <part id="window_button_selected" x="34" y="0" w="9" h="11" />
        <part id="window_close_icon" x="16" y="11" w="5" h="6" />
        <part id="window_play_icon" x="21" y="11" w="5" h="6" />
        <part id="window_stop_icon" x="26" y="11" w="5" h="6" />
        <part id="window_center_icon" x="31" y="11" w="5" h="6" />
        <part id="window_help_icon" x="36" y="11" w="5" h="6" />
        <part id="slider_full" x="0" y="144" w1="5" w2="6" w3="5" h1="5" h2="5" h3="6" />
        <part id="slider_empty" x="16" y="144" w1="5" w2="6" w3="5" h1="5" h2="5" h3="6" />
        <part id="slider_full_focused" x="0" y="160" w1="5" w2="6" w3="5" h1="5" h2="5" h3="6" />
        <part id="slider_empty_focused" x="16" y="160" w1="5" w2="6" w3="5" h1="5" h2="5" h3="6" />
        <part id="mini_slider_full" x="32" y="144" w1="2" w2="12" w3="2" h1="2" h2="11" h3="3" />
        <part id="mini_slider_empty" x="48" y="144" w1="2" w2="12" w3="2" h1="2" h2="11" h3="3" />
        <part id="mini_slider_full_focused" x="32" y="160" w1="2" w2="12" w3="2" h1="2" h2="11" h3="3" />
        <part id="mini_slider_empty_focused" x="48" y="160" w1="2" w2="12" w3="2" h1="2" h2="11" h3="3" />
        <part id="mini_slider_thumb" x="32" y="176" w="5" h="4" />
        <part id="mini_slider_thumb_focused" x="48" y="176" w="5" h="4" />
        <part id="separator_horz" x="32" y="80" w="9" h="5" />
        <part id="separator_vert" x="32" y="96" w="5" h="9" />
        <part id="combobox_arrow_down" x="100" y="148" w="9" h="8" />
        <part id="combobox_arrow_down_selected" x="116" y="148" w="9" h="8" />
        <part id="combobox_arrow_down_disabled" x="132" y="148" w="9" h="8" />
        <part id="combobox_arrow_up" x="100" y="163" w="9" h="8" />
        <part id="combobox_arrow_up_selected" x="116" y="163" w="9" h="8" />
        <part id="combobox_arrow_up_disabled" x="132" y="163" w="9" h="8" />
        <part id="combobox_arrow_left" x="99" y="180" w="9" h="8" />
        <part id="combobox_arrow_left_selected" x="115" y="180" w="9" h="8" />
        <part id="combobox_arrow_left_disabled" x="131" y="180" w="9" h="8" />
        <part id="combobox_arrow_right" x="99" y="196" w="9" h="8" />
        <part id="combobox_arrow_right_selected" x="115" y="196" w="9" h="8" />
        <part id="combobox_arrow_right_disabled" x="131" y="196" w="9" h="8" />
        <part id="arrow_circle_cw" x="99" y="243" w="10" h="10" />
        <part id="arrow_circle_cw_selected" x="115" y="243" w="10" h="10" />
        <part id="newfolder" x="99" y="211" w="9" h="9" />
        <part id="newfolder_selected" x="115" y="211" w="9" h="9" />
        <part id="list_view" x="96" y="224" w="9" h="9" />
        <part id="small_icon_view" x="105" y="224" w="9" h="9" />
        <part id="big_icon_view" x="114" y="224" w="9" h="9" />
        <part id="toolbutton_normal" x="96" y="0" w1="3" w2="10" w3="3" h1="3" h2="9" h3="4" />
        <part id="toolbutton_hot" x="112" y="0" w1="3" w2="10" w3="3" h1="3" h2="9" h3="4" />
        <part id="toolbutton_last" x="96" y="16" w1="3" w2="10" w3="3" h1="3" h2="9" h3="4" />
        <part id="toolbutton_pushed" x="112" y="16" w1="3" w2="10" w3="3" h1="3" h2="9" h3="4" />
        <part id="buttonset_item_normal" x="96" y="16" w1="3" w2="10" w3="3" h1="3" h2="8" h3="5" />
        <part id="buttonset_item_hot" x="112" y="0" w1="3" w2="10" w3="3" h1="3" h2="8" h3="5" />
        <part id="buttonset_item_hot_focused" x="128" y="0" w1="3" w2="10" w3="3" h1="3" h2="8" h3="5" />
        <part id="buttonset_item_focused" x="128" y="16" w1="3" w2="10" w3="3" h1="3" h2="8" h3="5" />
        <part id="buttonset_item_pushed" x="112" y="16" w1="3" w2="10" w3="3" h1="3" h2="8" h3="5" />
        <part id="buttonset_item_active" x="112" y="32" w1="3" w2="10" w3="3" h1="3" h2="8" h3="5" />
        <part id="tab_normal" x="2" y="112" w1="4" w2="5" w3="5" h1="4" h2="6" h3="2" />
        <part id="tab_active" x="16" y="112" w1="4" w2="7" w3="5" h1="4" h2="6" h3="2" />
        <part id="tab_bottom_active" x="16" y="124" w1="4" w2="7" w3="5" h1="2" h2="1" h3="2" />
        <part id="tab_bottom_normal" x="2" y="124" w1="4" w2="5" w3="3" h1="2" h2="1" h3="2" />
        <part id="tab_filler" x="0" y="112" w="2" h="12" />
        <part id="tab_modified_icon_normal" x="32" y="112" w="5" h="5" />
        <part id="tab_modified_icon_active" x="32" y="117" w="5" h="5" />
        <part id="tab_close_icon_normal" x="37" y="112" w="5" h="5" />
        <part id="tab_close_icon_active" x="37" y="117" w="5" h="5" />
        <part id="tab_icon_bg_clicked" x="42" y="112" w="14" h="12" />
        <part id="tab_icon_bg_hover" x="56" y="112" w="14" h="12" />
        <part id="tab_home_icon_normal" x="32" y="240" w="7" h="8" />
        <part id="tab_home_icon_active" x="40" y="240" w="7" h="8" />
        <part id="editor_normal" x="40" y="96" w1="3" w2="10" w3="3" h1="3" h2="10" h3="3" />
        <part id="editor_selected" x="56" y="96" w1="3" w2="10" w3="3" h1="3" h2="10" h3="3" />
        <part id="colorbar_0" x="0" y="192" w1="5" w2="6" w3="5" h1="5" h2="6" h3="5" />
        <part id="colorbar_1" x="16" y="192" w1="5" w2="6" w3="5" h1="5" h2="6" h3="5" />
        <part id="colorbar_2" x="0" y="208" w1="5" w2="6" w3="5" h1="5" h2="6" h3="5" />
        <part id="colorbar_3" x="16" y="208" w1="5" w2="6" w3="5" h1="5" h2="6" h3="5" />
        <part id="colorbar_selection_hot" x="0" y="224" w1="5" w2="6" w3="5" h1="5" h2="6" h3="5" />
        <part id="colorbar_selection" x="16" y="224" w1="5" w2="6" w3="5" h1="5" h2="6" h3="5" />
        <part id="scrollbar_bg" x="64" y="144" w1="5" w2="6" w3="5" h1="5" h2="6" h3="5" />
        <part id="scrollbar_thumb" x="64" y="160" w1="5" w2="6" w3="5" h1="5" h2="6" h3="5" />
        <part id="mini_scrollbar_bg" x="64" y="176" w1="3" w2="2" w3="3" h1="3" h2="2" h3="3" />
        <part id="mini_scrollbar_thumb" x="72" y="176" w1="3" w2="2" w3="3" h1="3" h2="2" h3="3" />
        <part id="mini_scrollbar_bg_hot" x="64" y="184" w1="3" w2="2" w3="3" h1="3" h2="2" h3="3" />
        <part id="mini_scrollbar_thumb_hot" x="72" y="184" w1="3" w2="2" w3="3" h1="3" h2="2" h3="3" />
        <part id="transparent_scrollbar_bg" x="64" y="192" w1="3" w2="2" w3="3" h1="3" h2="2" h3="3" />
        <part id="transparent_scrollbar_thumb" x="72" y="192" w1="3" w2="2" w3="3" h1="3" h2="2" h3="3" />
        <part id="transparent_scrollbar_bg_hot" x="64" y="200" w1="3" w2="2" w3="3" h1="3" h2="2" h3="3" />
        <part id="transparent_scrollbar_thumb_hot" x="72" y="200" w1="3" w2="2" w3="3" h1="3" h2="2" h3="3" />
        <part id="tooltip" x="112" y="64" w1="5" w2="6" w3="5" h1="5" h2="5" h3="6" />
        <part id="tooltip_arrow" x="128" y="64" w1="5" w2="6" w3="5" h1="5" h2="5" h3="6" />
        <part id="ani_first" x="144" y="192" w="5" h="5" />
        <part id="ani_previous" x="152" y="192" w="5" h="5" />
        <part id="ani_play" x="160" y="192" w="5" h="5" />
        <part id="ani_stop" x="168" y="192" w="5" h="5" />
        <part id="ani_next" x="176" y="192" w="5" h="5" />
        <part id="ani_last" x="184" y="192" w="5" h="5" />
        <part id="pal_sort" x="152" y="200" w="5" h="5" />
        <part id="pal_presets" x="160" y="200" w="5" h="5" />
        <part id="pal_options" x="168" y="200" w="5" h="5" />
        <part id="pal_resize" x="176" y="200" w="5" h="5" />
        <part id="debug_continue" x="208" y="240" w="7" h="7" />
        <part id="debug_pause" x="208" y="247" w="7" h="7" />
        <part id="debug_step_into" x="222" y="240" w="7" h="7" />
        <part id="debug_step_over" x="215" y="240" w="7" h="7" />
        <part id="debug_step_out" x="229" y="240" w="7" h="7" />
        <part id="debug_breakpoint" x="236" y="240" w="7" h="7" />
        <part id="selection_replace" x="176" y="160" w="7" h="7" />
        <part id="selection_add" x="184" y="160" w="7" h="7" />
        <part id="selection_subtract" x="192" y="160" w="7" h="7" />
        <part id="selection_intersect" x="200" y="160" w="7" h="7" />
        <part id="unpinned" x="208" y="152" w="8" h="8" />
        <part id="pinned" x="216" y="152" w="8" h="8" />
        <part id="drop_down_button_left_normal" x="48" y="32" w1="3" w2="2" w3="3" h1="4" h2="6" h3="6" />
        <part id="drop_down_button_left_hot" x="64" y="32" w1="3" w2="2" w3="3" h1="4" h2="6" h3="6" />
        <part id="drop_down_button_left_focused" x="48" y="48" w1="3" w2="2" w3="3" h1="4" h2="6" h3="6" />
        <part id="drop_down_button_left_selected" x="64" y="48" w1="3" w2="2" w3="3" h1="4" h2="6" h3="6" />
        <part id="drop_down_button_right_normal" x="56" y="32" w1="2" w2="1" w3="3" h1="4" h2="6" h3="6" />
        <part id="drop_down_button_right_hot" x="72" y="32" w1="2" w2="1" w3="3" h1="4" h2="6" h3="6" />
        <part id="drop_down_button_right_focused" x="55" y="48" w1="2" w2="2" w3="3" h1="4" h2="6" h3="6" />
        <part id="drop_down_button_right_selected" x="71" y="48" w1="2" w2="2" w3="3" h1="4" h2="6" h3="6" />
        <part id="transformation_handle" x="208" y="144" w="5" h="5" />
        <part id="pivot_handle" x="224" y="144" w="9" h="9" />
        <part id="timeline_none" x="228" y="0" w1="2" w2="8" w3="2" h1="2" h2="8" h3="2" />
        <part id="timeline_normal" x="240" y="0" w1="2" w2="8" w3="2" h1="2" h2="8" h3="2" />
        <part id="timeline_active" x="252" y="0" w1="2" w2="8" w3="2" h1="2" h2="8" h3="2" />
        <part id="timeline_hover" x="264" y="0" w1="2" w2="8" w3="2" h1="2" h2="8" h3="2" />
        <part id="timeline_active_hover" x="276" y="0" w1="2" w2="8" w3="2" h1="2" h2="8" h3="2" />
        <part id="timeline_clicked" x="288" y="0" w1="2" w2="8" w3="2" h1="2" h2="8" h3="2" />
        <part id="timeline_open_eye_normal" x="240" y="12" w="12" h="12" />
        <part id="timeline_open_eye_active" x="252" y="12" w="12" h="12" />
        <part id="timeline_closed_eye_normal" x="240" y="24" w="12" h="12" />
        <part id="timeline_closed_eye_active" x="252" y="24" w="12" h="12" />
        <part id="timeline_open_padlock_normal" x="240" y="36" w="12" h="12" />
        <part id="timeline_open_padlock_active" x="252" y="36" w="12" h="12" />
        <part id="timeline_closed_padlock_normal" x="240" y="48" w="12" h="12" />
        <part id="timeline_closed_padlock_active" x="252" y="48" w="12" h="12" />
        <part id="timeline_continuous_normal" x="276" y="36" w="12" h="12" />
        <part id="timeline_continuous_active" x="288" y="36" w="12" h="12" />
        <part id="timeline_discontinuous_normal" x="276" y="48" w="12" h="12" />
        <part id="timeline_discontinuous_active" x="288" y="48" w="12" h="12" />
        <part id="timeline_closed_group_normal" x="276" y="60" w="12" h="12" />
        <part id="timeline_closed_group_active" x="288" y="60" w="12" h="12" />
        <part id="timeline_open_group_normal" x="276" y="72" w="12" h="12" />
        <part id="timeline_open_group_active" x="288" y="72" w="12" h="12" />
        <part id="timeline_empty_frame_normal" x="240" y="60" w1="5" w2="3" w3="4" h1="5" h2="3" h3="4" />
        <part id="timeline_empty_frame_active" x="252" y="60" w1="5" w2="3" w3="4" h1="5" h2="3" h3="4" />
        <part id="timeline_keyframe_normal" x="240" y="72" w1="5" w2="3" w3="4" h1="5" h2="3" h3="4" />
        <part id="timeline_keyframe_active" x="252" y="72" w1="5" w2="3" w3="4" h1="5" h2="3" h3="4" />
        <part id="timeline_from_left_normal" x="240" y="84" w1="0" w2="8" w3="4" h1="5" h2="3" h3="4" />
        <part id="timeline_from_left_active" x="252" y="84" w1="0" w2="8" w3="4" h1="5" h2="3" h3="4" />
        <part id="timeline_from_right_normal" x="240" y="96" w1="5" w2="7" w3="0" h1="5" h2="3" h3="4" />
        <part id="timeline_from_right_active" x="252" y="96" w1="5" w2="7" w3="0" h1="5" h2="3" h3="4" />
        <part id="timeline_from_both_normal" x="240" y="108" w1="0" w2="12" w3="0" h1="5" h2="3" h3="4" />
        <part id="timeline_from_both_active" x="252" y="108" w1="0" w2="12" w3="0" h1="5" h2="3" h3="4" />
        <part id="timeline_left_link_active" x="264" y="84" w1="3" w2="9" w3="0" h1="4" h2="1" h3="7" />
        <part id="timeline_both_links_active" x="264" y="96" w1="0" w2="12" w3="0" h1="4" h2="1" h3="7" />
        <part id="timeline_right_link_active" x="264" y="108" w1="0" w2="9" w3="3" h1="4" h2="1" h3="7" />
        <part id="timeline_gear" x="264" y="12" w="12" h="12" />
        <part id="timeline_gear_active" x="264" y="24" w="12" h="12" />
        <part id="timeline_onionskin" x="264" y="36" w="12" h="12" />
        <part id="timeline_onionskin_active" x="264" y="48" w="12" h="12" />
        <part id="timeline_onionskin_range" x="240" y="120" w1="3" w2="6" w3="3" h1="3" h2="6" h3="3" />
        <part id="timeline_padding" x="276" y="12" w1="1" w2="10" w3="1" h1="1" h2="10" h3="1" />
        <part id="timeline_padding_tr" x="288" y="12" w1="1" w2="10" w3="1" h1="1" h2="10" h3="1" />
        <part id="timeline_padding_bl" x="276" y="24" w1="1" w2="10" w3="1" h1="1" h2="10" h3="1" />
        <part id="timeline_padding_br" x="288" y="24" w1="1" w2="10" w3="1" h1="1" h2="10" h3="1" />
        <part id="timeline_drop_layer_deco" x="252" y="127" w1="3" w2="1" w3="3" h1="2" h2="1" h3="2" />
        <part id="timeline_drop_frame_deco" x="252" y="120" w1="2" w2="1" w3="2" h1="3" h2="1" h3="3" />
        <part id="timeline_loop_range" x="240" y="132" w1="4" w2="4" w3="4" h1="3" h2="6" h3="3" />
        <part id="timeline_focused" x="228" y="12" w1="2" w2="8" w3="2" h1="2" h2="8" h3="2" />
        <part id="timeline_zindex" x="272" y="122" w="6" h="6" />
        <part id="flag_normal" x="0" y="240" w="16" h="10" />
        <part id="flag_highlight" x="16" y="240" w="16" h="10" />
        <part id="drop_pixels_ok" x="176" y="176" w="7" h="8" />
        <part id="drop_pixels_ok_selected" x="176" y="184" w="7" h="8" />
        <part id="drop_pixels_cancel" x="192" y="176" w="7" h="8" />
        <part id="drop_pixels_cancel_selected" x="192" y="184" w="7" h="8" />
        <part id="warning_box" x="112" y="80" w="9" h="10" />
        <part id="canvas_nw" x="96" y="96" w="16" h="16" />
        <part id="canvas_n" x="112" y="96" w="16" h="16" />
        <part id="canvas_ne" x="128" y="96" w="16" h="16" />
        <part id="canvas_w" x="96" y="112" w="16" h="16" />
        <part id="canvas_c" x="112" y="112" w="16" h="16" />
        <part id="canvas_e" x="128" y="112" w="16" h="16" />
        <part id="canvas_sw" x="96" y="128" w="16" h="16" />
        <part id="canvas_s" x="112" y="128" w="16" h="16" />
        <part id="canvas_se" x="128" y="128" w="16" h="16" />
        <part id="canvas_empty" x="96" y="96" w="1" h="1" />
        <part id="ink_simple" x="144" y="144" w="16" h="16" />
        <part id="ink_alpha_compositing" x="160" y="144" w="16" h="16" />
        <part id="ink_copy_color" x="144" y="160" w="16" h="16" />
        <part id="ink_lock_alpha" x="160" y="160" w="16" h="16" />
        <part id="ink_shading" x="144" y="176" w="16" h="16" />
        <part id="selection_opaque" x="208" y="176" w="16" h="10" />
        <part id="selection_masked" x="224" y="176" w="16" h="10" />
        <part id="pivot_northwest" x="208" y="192" w="7" h="7" />
        <part id="pivot_north" x="216" y="192" w="7" h="7" />
        <part id="pivot_northeast" x="224" y="192" w="7" h="7" />
        <part id="pivot_west" x="208" y="200" w="7" h="7" />
        <part id="pivot_center" x="216" y="200" w="7" h="7" />
        <part id="pivot_east" x="224" y="200" w="7" h="7" />
        <part id="pivot_southwest" x="208" y="208" w="7" h="7" />
        <part id="pivot_south" x="216" y="208" w="7" h="7" />
        <part id="pivot_southeast" x="224" y="208" w="7" h="7" />
        <part id="icon_rgb" x="0" y="256" w="16" h="16" />
        <part id="icon_grayscale" x="16" y="256" w="16" h="16" />
        <part id="icon_indexed" x="32" y="256" w="16" h="16" />
        <part id="icon_black" x="48" y="256" w="16" h="16" />
        <part id="icon_white" x="64" y="256" w="16" h="16" />
        <part id="icon_transparent" x="80" y="256" w="16" h="16" />
        <part id="color_wheel_indicator" x="48" y="192" w="4" h="4" />
        <part id="no_symmetry" x="128" y="240" w="13" h="13" />
        <part id="horizontal_symmetry" x="144" y="240" w="13" h="13" />
        <part id="vertical_symmetry" x="160" y="240" w="13" h="13" />
        <part id="icon_arrow_down" x="144" y="256" w="7" h="4" />
        <part id="icon_close" x="152" y="256" w="7" h="7" />
        <part id="icon_search" x="160" y="256" w="8" h="8" />
        <part id="icon_user_data" x="168" y="256" w="8" h="8" />
        <part id="icon_layout" x="176" y="256" w="5" h="6" />
        <part id="icon_pos" x="144" y="264" w="8" h="8" />
        <part id="icon_size" x="152" y="264" w="8" h="8" />
        <part id="icon_selsize" x="160" y="264" w="8" h="8" />
        <part id="icon_frame" x="168" y="264" w="8" h="8" />
        <part id="icon_clock" x="176" y="264" w="8" h="8" />
        <part id="icon_start" x="184" y="264" w="8" h="8" />
        <part id="icon_end" x="192" y="264" w="8" h="8" />
        <part id="icon_angle" x="200" y="264" w="8" h="8" />
        <part id="icon_key" x="208" y="264" w="8" h="8" />
        <part id="icon_distance" x="216" y="264" w="8" h="8" />
        <part id="icon_grid" x="224" y="264" w="8" h="8" />
        <part id="icon_save" x="232" y="264" w="8" h="8" />
        <part id="icon_save_small" x="240" y="264" w="8" h="8" />
        <part id="icon_slice" x="248" y="264" w="8" h="8" />
        <part id="icon_aspect_ratio" x="256" y="264" w="10" h="8" />
        <part id="icon_delta" x="266" y="264" w="6" h="8" />
        <part id="icon_add" x="184" y="200" w="5" h="5" />
        <part id="tool_rectangular_marquee" x="144" y="0" w="16" h="16" />
        <part id="tool_elliptical_marquee" x="160" y="0" w="16" h="16" />
        <part id="tool_lasso" x="176" y="0" w="16" h="16" />
        <part id="tool_polygonal_lasso" x="192" y="0" w="16" h="16" />
        <part id="tool_magic_wand" x="208" y="0" w="16" h="16" />
        <part id="tool_pencil" x="144" y="16" w="16" h="16" />
        <part id="tool_spray" x="160" y="16" w="16" h="16" />
        <part id="tool_eraser" x="144" y="32" w="16" h="16" />
        <part id="tool_eyedropper" x="160" y="32" w="16" h="16" />
        <part id="tool_hand" x="176" y="32" w="16" h="16" />
        <part id="tool_move" x="192" y="32" w="16" h="16" />
        <part id="tool_zoom" x="208" y="32" w="16" h="16" />
        <part id="tool_slice" x="224" y="32" w="16" h="16" />
        <part id="tool_paint_bucket" x="144" y="48" w="16" h="16" />
        <part id="tool_gradient" x="160" y="48" w="16" h="16" />
        <part id="tool_line" x="144" y="64" w="16" h="16" />
        <part id="tool_curve" x="160" y="64" w="16" h="16" />
        <part id="tool_rectangle" x="144" y="80" w="16" h="16" />
        <part id="tool_filled_rectangle" x="160" y="80" w="16" h="16" />
        <part id="tool_ellipse" x="176" y="80" w="16" h="16" />
        <part id="tool_filled_ellipse" x="192" y="80" w="16" h="16" />
        <part id="tool_contour" x="144" y="96" w="16" h="16" />
        <part id="tool_polygon" x="160" y="96" w="16" h="16" />
        <part id="tool_text" x="144" y="112" w="16" h="16" />
        <part id="tool_blur" x="160" y="112" w="16" h="16" />
        <part id="tool_jumble" x="176" y="112" w="16" h="16" />
        <part id="tool_configuration" x="144" y="128" w="16" h="16" />
        <part id="tool_minieditor" x="160" y="128" w="16" h="16" />
        <part id="tool_timeline" x="176" y="128" w="16" h="16" />
        <part id="simple_color_border" x="16" y="32" w1="3" w2="6" w3="3" h1="3" h2="6" h3="3" />
        <part id="simple_color_selected" x="32" y="32" w1="3" w2="6" w3="3" h1="3" h2="6" h3="3" />
        <part id="aseprite_face" x="0" y="272" w="28" h="30" />
        <part id="aseprite_face_mouse" x="28" y="272" w="28" h="30" />
        <part id="aseprite_face_pushed" x="56" y="272" w="28" h="30" />
        <part id="linear_gradient" x="176" y="208" w="8" h="8" />
        <part id="radial_gradient" x="184" y="208" w="8" h="8" />
        <part id="folder_icon_small" x="144" y="272" w="10" h="8" />
        <part id="folder_icon_big" x="176" y="272" w="32" h="32" />
        <part id="folder_icon_medium" x="160" y="272" w="16" h="16" />
        <part id="outline_circle" x="144" y="226" w="13" h="13" />
        <part id="outline_square" x="160" y="226" w="13" h="13" />
        <part id="outline_horizontal" x="176" y="226" w="13" h="13" />
        <part id="outline_vertical" x="192" y="226" w="13" h="13" />
        <part id="outline_empty_pixel" x="208" y="224" w="5" h="5" />
        <part id="outline_full_pixel" x="214" y="224" w="5" h="5" />
        <part id="dynamics" x="176" y="144" w="16" h="16" />
        <part id="dynamics_on" x="192" y="144" w="16" h="16" />
        <part id="tiles" x="144" y="208" w="6" h="6" />
        <part id="tiles_manual" x="150" y="208" w="6" h="6" />
        <part id="tiles_auto" x="156" y="208" w="6" h="6" />
        <part id="tiles_stack" x="162" y="208" w="6" h="6" />
        <part id="cursor_skew_n" x="272" y="192" w="16" h="16" focusx="8" focusy="8" />
        <part id="cursor_skew_s" x="288" y="192" w="16" h="16" focusx="8" focusy="8" />
        <part id="cursor_skew_sw" x="272" y="208" w="16" h="16" focusx="8" focusy="8" />
        <part id="cursor_skew_se" x="288" y="208" w="16" h="16" focusx="8" focusy="8" />
        <part id="cursor_skew_w" x="272" y="176" w="16" h="16" focusx="8" focusy="8" />
        <part id="cursor_skew_e" x="288" y="176" w="16" h="16" focusx="8" focusy="8" />
        <part id="cursor_skew_nw" x="272" y="160" w="16" h="16" focusx="8" focusy="8" />
        <part id="cursor_skew_ne" x="288" y="160" w="16" h="16" focusx="8" focusy="8" />
        <part id="one_win_icon" x="96" y="256" w="8" h="7" />
        <part id="multi_win_icon" x="104" y="256" w="8" h="7" />
        <part id="spin_up" x="128" y="256" w="5" h="3" />
        <part id="spin_down" x="128" y="259" w="5" h="3" />
        <part id="right_diagonal_symmetry" x="176" y="240" w="13" h="13" />
        <part id="left_diagonal_symmetry" x="192" y="240" w="13" h="13" />
=======
        <part id="cursor_normal" x="80" y="0" w="16" h="16" focusx="0" focusy="0"/>
        <part id="cursor_normal_add" x="80" y="16" w="16" h="16" focusx="0" focusy="0"/>
        <part id="cursor_crosshair" x="96" y="32" w="16" h="16" focusx="7" focusy="7"/>
        <part id="cursor_forbidden" x="80" y="32" w="16" h="16" focusx="0" focusy="0"/>
        <part id="cursor_hand" x="80" y="48" w="16" h="16" focusx="5" focusy="3"/>
        <part id="cursor_scroll" x="80" y="64" w="16" h="16" focusx="8" focusy="8"/>
        <part id="cursor_move" x="80" y="80" w="16" h="16" focusx="0" focusy="0"/>
        <part id="cursor_move_selection" x="96" y="80" w="16" h="16" focusx="0" focusy="0"/>
        <part id="cursor_size_ns" x="80" y="112" w="16" h="16" focusx="8" focusy="8"/>
        <part id="cursor_size_we" x="80" y="144" w="16" h="16" focusx="8" focusy="8"/>
        <part id="cursor_size_n" x="80" y="112" w="16" h="16" focusx="8" focusy="8"/>
        <part id="cursor_size_ne" x="80" y="128" w="16" h="16" focusx="8" focusy="8"/>
        <part id="cursor_size_e" x="80" y="160" w="16" h="16" focusx="8" focusy="8"/>
        <part id="cursor_size_se" x="80" y="208" w="16" h="16" focusx="8" focusy="8"/>
        <part id="cursor_size_s" x="80" y="192" w="16" h="16" focusx="8" focusy="8"/>
        <part id="cursor_size_sw" x="80" y="176" w="16" h="16" focusx="8" focusy="8"/>
        <part id="cursor_size_w" x="80" y="144" w="16" h="16" focusx="8" focusy="8"/>
        <part id="cursor_size_nw" x="80" y="96" w="16" h="16" focusx="8" focusy="8"/>
        <part id="cursor_rotate_n" x="240" y="192" w="16" h="16" focusx="8" focusy="8"/>
        <part id="cursor_rotate_ne" x="256" y="160" w="16" h="16" focusx="8" focusy="8"/>
        <part id="cursor_rotate_e" x="256" y="176" w="16" h="16" focusx="8" focusy="8"/>
        <part id="cursor_rotate_se" x="256" y="208" w="16" h="16" focusx="8" focusy="8"/>
        <part id="cursor_rotate_s" x="256" y="192" w="16" h="16" focusx="8" focusy="8"/>
        <part id="cursor_rotate_sw" x="240" y="208" w="16" h="16" focusx="8" focusy="8"/>
        <part id="cursor_rotate_w" x="240" y="176" w="16" h="16" focusx="8" focusy="8"/>
        <part id="cursor_rotate_nw" x="240" y="160" w="16" h="16" focusx="8" focusy="8"/>
        <part id="cursor_eyedropper" x="80" y="224" w="16" h="16" focusx="0" focusy="15"/>
        <part id="cursor_magnifier" x="80" y="240" w="16" h="16" focusx="5" focusy="5"/>
        <part id="radio_normal" x="64" y="64" w="8" h="8"/>
        <part id="radio_selected" x="64" y="80" w="8" h="8"/>
        <part id="radio_disabled" x="64" y="64" w="8" h="8"/>
        <part id="check_normal" x="48" y="64" w="8" h="8"/>
        <part id="check_selected" x="48" y="80" w="8" h="8"/>
        <part id="check_disabled" x="48" y="64" w="8" h="8"/>
        <part id="check_focus" x="32" y="64" w1="2" w2="6" w3="2" h1="2" h2="6" h3="2"/>
        <part id="radio_focus" x="32" y="64" w1="2" w2="6" w3="2" h1="2" h2="6" h3="2"/>
        <part id="button_normal" x="48" y="0" w1="4" w2="6" w3="4" h1="4" h2="6" h3="6"/>
        <part id="button_hot" x="64" y="0" w1="4" w2="6" w3="4" h1="4" h2="6" h3="6"/>
        <part id="button_focused" x="48" y="16" w1="4" w2="6" w3="4" h1="4" h2="6" h3="6"/>
        <part id="button_selected" x="64" y="16" w1="4" w2="6" w3="4" h1="4" h2="6" h3="6"/>
        <part id="sunken_normal" x="0" y="32" w1="4" w2="4" w3="4" h1="4" h2="4" h3="4"/>
        <part id="sunken_focused" x="0" y="48" w1="4" w2="4" w3="4" h1="4" h2="4" h3="4"/>
        <part id="sunken2_normal" x="0" y="64" w1="5" w2="6" w3="5" h1="5" h2="6" h3="5"/>
        <part id="sunken2_focused" x="0" y="80" w1="5" w2="6" w3="5" h1="5" h2="6" h3="5"/>
        <part id="sunken_mini_normal" x="16" y="64" w1="4" w2="4" w3="4" h1="3" h2="6" h3="3"/>
        <part id="sunken_mini_focused" x="16" y="80" w1="4" w2="4" w3="4" h1="3" h2="6" h3="3"/>
        <part id="window" x="0" y="0" w1="3" w2="7" w3="3" h1="15" h2="4" h3="5"/>
        <part id="menu" x="0" y="96" w1="3" w2="10" w3="3" h1="3" h2="9" h3="4"/>
        <part id="window_button_normal" x="16" y="0" w="9" h="11"/>
        <part id="window_button_hot" x="25" y="0" w="9" h="11"/>
        <part id="window_button_selected" x="34" y="0" w="9" h="11"/>
        <part id="window_close_icon" x="16" y="11" w="5" h="6"/>
        <part id="window_play_icon" x="21" y="11" w="5" h="6"/>
        <part id="window_stop_icon" x="26" y="11" w="5" h="6"/>
        <part id="window_center_icon" x="31" y="11" w="5" h="6"/>
        <part id="window_help_icon" x="36" y="11" w="5" h="6"/>
        <part id="slider_full" x="0" y="144" w1="5" w2="6" w3="5" h1="5" h2="5" h3="6"/>
        <part id="slider_empty" x="16" y="144" w1="5" w2="6" w3="5" h1="5" h2="5" h3="6"/>
        <part id="slider_full_focused" x="0" y="160" w1="5" w2="6" w3="5" h1="5" h2="5" h3="6"/>
        <part id="slider_empty_focused" x="16" y="160" w1="5" w2="6" w3="5" h1="5" h2="5" h3="6"/>
        <part id="mini_slider_full" x="32" y="144" w1="2" w2="12" w3="2" h1="2" h2="11" h3="3"/>
        <part id="mini_slider_empty" x="48" y="144" w1="2" w2="12" w3="2" h1="2" h2="11" h3="3"/>
        <part id="mini_slider_full_focused" x="32" y="160" w1="2" w2="12" w3="2" h1="2" h2="11" h3="3"/>
        <part id="mini_slider_empty_focused" x="48" y="160" w1="2" w2="12" w3="2" h1="2" h2="11" h3="3"/>
        <part id="mini_slider_thumb" x="32" y="176" w="5" h="4"/>
        <part id="mini_slider_thumb_focused" x="48" y="176" w="5" h="4"/>
        <part id="separator_horz" x="32" y="80" w="9" h="5"/>
        <part id="separator_vert" x="32" y="96" w="5" h="9"/>
        <part id="combobox_arrow_down" x="100" y="148" w="9" h="8"/>
        <part id="combobox_arrow_down_selected" x="116" y="148" w="9" h="8"/>
        <part id="combobox_arrow_down_disabled" x="132" y="148" w="9" h="8"/>
        <part id="combobox_arrow_up" x="100" y="163" w="9" h="8"/>
        <part id="combobox_arrow_up_selected" x="116" y="163" w="9" h="8"/>
        <part id="combobox_arrow_up_disabled" x="132" y="163" w="9" h="8"/>
        <part id="combobox_arrow_left" x="99" y="180" w="9" h="8"/>
        <part id="combobox_arrow_left_selected" x="115" y="180" w="9" h="8"/>
        <part id="combobox_arrow_left_disabled" x="131" y="180" w="9" h="8"/>
        <part id="combobox_arrow_right" x="99" y="196" w="9" h="8"/>
        <part id="combobox_arrow_right_selected" x="115" y="196" w="9" h="8"/>
        <part id="combobox_arrow_right_disabled" x="131" y="196" w="9" h="8"/>
        <part id="arrow_circle_cw" x="99" y="243" w="10" h="10"/>
        <part id="arrow_circle_cw_selected" x="115" y="243" w="10" h="10"/>
        <part id="newfolder" x="99" y="211" w="9" h="9"/>
        <part id="newfolder_selected" x="115" y="211" w="9" h="9"/>
        <part id="list_view" x="96" y="224" w="9" h="9"/>
        <part id="small_icon_view" x="105" y="224" w="9" h="9"/>
        <part id="big_icon_view" x="114" y="224" w="9" h="9"/>
        <part id="toolbutton_normal" x="96" y="0" w1="3" w2="10" w3="3" h1="3" h2="9" h3="4"/>
        <part id="toolbutton_hot" x="112" y="0" w1="3" w2="10" w3="3" h1="3" h2="9" h3="4"/>
        <part id="toolbutton_last" x="96" y="16" w1="3" w2="10" w3="3" h1="3" h2="9" h3="4"/>
        <part id="toolbutton_pushed" x="112" y="16" w1="3" w2="10" w3="3" h1="3" h2="9" h3="4"/>
        <part id="buttonset_item_normal" x="96" y="16" w1="3" w2="10" w3="3" h1="3" h2="8" h3="5"/>
        <part id="buttonset_item_hot" x="112" y="0" w1="3" w2="10" w3="3" h1="3" h2="8" h3="5"/>
        <part id="buttonset_item_hot_focused" x="128" y="0" w1="3" w2="10" w3="3" h1="3" h2="8" h3="5"/>
        <part id="buttonset_item_focused" x="128" y="16" w1="3" w2="10" w3="3" h1="3" h2="8" h3="5"/>
        <part id="buttonset_item_pushed" x="112" y="16" w1="3" w2="10" w3="3" h1="3" h2="8" h3="5"/>
        <part id="buttonset_item_active" x="112" y="32" w1="3" w2="10" w3="3" h1="3" h2="8" h3="5"/>
        <part id="tab_normal" x="2" y="112" w1="4" w2="5" w3="5" h1="4" h2="6" h3="2"/>
        <part id="tab_active" x="16" y="112" w1="4" w2="7" w3="5" h1="4" h2="6" h3="2"/>
        <part id="tab_bottom_active" x="16" y="124" w1="4" w2="7" w3="5" h1="2" h2="1" h3="2"/>
        <part id="tab_bottom_normal" x="2" y="124" w="12" h="5"/>
        <part id="tab_filler" x="0" y="112" w="2" h="12"/>
        <part id="tab_modified_icon_normal" x="32" y="112" w="5" h="5"/>
        <part id="tab_modified_icon_active" x="32" y="117" w="5" h="5"/>
        <part id="tab_close_icon_normal" x="37" y="112" w="5" h="5"/>
        <part id="tab_close_icon_active" x="37" y="117" w="5" h="5"/>
        <part id="tab_icon_bg_clicked" x="42" y="112" w="14" h="12"/>
        <part id="tab_icon_bg_hover" x="56" y="112" w="14" h="12"/>
        <part id="tab_home_icon_normal" x="32" y="240" w="7" h="8"/>
        <part id="tab_home_icon_active" x="40" y="240" w="7" h="8"/>
        <part id="editor_normal" x="40" y="96" w1="3" w2="10" w3="3" h1="3" h2="10" h3="3"/>
        <part id="editor_selected" x="56" y="96" w1="3" w2="10" w3="3" h1="3" h2="10" h3="3"/>
        <part id="colorbar_0" x="0" y="192" w1="5" w2="6" w3="5" h1="5" h2="6" h3="5"/>
        <part id="colorbar_1" x="16" y="192" w1="5" w2="6" w3="5" h1="5" h2="6" h3="5"/>
        <part id="colorbar_2" x="0" y="208" w1="5" w2="6" w3="5" h1="5" h2="6" h3="5"/>
        <part id="colorbar_3" x="16" y="208" w1="5" w2="6" w3="5" h1="5" h2="6" h3="5"/>
        <part id="colorbar_selection_hot" x="0" y="224" w1="5" w2="6" w3="5" h1="5" h2="6" h3="5"/>
        <part id="colorbar_selection" x="16" y="224" w1="5" w2="6" w3="5" h1="5" h2="6" h3="5"/>
        <part id="scrollbar_bg" x="64" y="144" w1="5" w2="6" w3="5" h1="5" h2="6" h3="5"/>
        <part id="scrollbar_thumb" x="64" y="160" w1="5" w2="6" w3="5" h1="5" h2="6" h3="5"/>
        <part id="mini_scrollbar_bg" x="64" y="176" w1="3" w2="2" w3="3" h1="3" h2="2" h3="3"/>
        <part id="mini_scrollbar_thumb" x="72" y="176" w1="3" w2="2" w3="3" h1="3" h2="2" h3="3"/>
        <part id="mini_scrollbar_bg_hot" x="64" y="184" w1="3" w2="2" w3="3" h1="3" h2="2" h3="3"/>
        <part id="mini_scrollbar_thumb_hot" x="72" y="184" w1="3" w2="2" w3="3" h1="3" h2="2" h3="3"/>
        <part id="transparent_scrollbar_bg" x="64" y="192" w1="3" w2="2" w3="3" h1="3" h2="2" h3="3"/>
        <part id="transparent_scrollbar_thumb" x="72" y="192" w1="3" w2="2" w3="3" h1="3" h2="2" h3="3"/>
        <part id="transparent_scrollbar_bg_hot" x="64" y="200" w1="3" w2="2" w3="3" h1="3" h2="2" h3="3"/>
        <part id="transparent_scrollbar_thumb_hot" x="72" y="200" w1="3" w2="2" w3="3" h1="3" h2="2" h3="3"/>
        <part id="tooltip" x="112" y="64" w1="5" w2="6" w3="5" h1="5" h2="5" h3="6"/>
        <part id="tooltip_arrow" x="128" y="64" w1="5" w2="6" w3="5" h1="5" h2="5" h3="6"/>
        <part id="ani_first" x="144" y="192" w="5" h="5"/>
        <part id="ani_previous" x="152" y="192" w="5" h="5"/>
        <part id="ani_play" x="160" y="192" w="5" h="5"/>
        <part id="ani_stop" x="168" y="192" w="5" h="5"/>
        <part id="ani_next" x="176" y="192" w="5" h="5"/>
        <part id="ani_last" x="184" y="192" w="5" h="5"/>
        <part id="pal_sort" x="152" y="200" w="5" h="5"/>
        <part id="pal_presets" x="160" y="200" w="5" h="5"/>
        <part id="pal_options" x="168" y="200" w="5" h="5"/>
        <part id="pal_resize" x="176" y="200" w="5" h="5"/>
        <part id="debug_continue" x="208" y="240" w="7" h="7"/>
        <part id="debug_pause" x="208" y="247" w="7" h="7"/>
        <part id="debug_step_into" x="222" y="240" w="7" h="7"/>
        <part id="debug_step_over" x="215" y="240" w="7" h="7"/>
        <part id="debug_step_out" x="229" y="240" w="7" h="7"/>
        <part id="debug_breakpoint" x="236" y="240" w="7" h="7"/>
        <part id="selection_replace" x="176" y="160" w="7" h="7"/>
        <part id="selection_add" x="184" y="160" w="7" h="7"/>
        <part id="selection_subtract" x="192" y="160" w="7" h="7"/>
        <part id="selection_intersect" x="200" y="160" w="7" h="7"/>
        <part id="unpinned" x="208" y="152" w="8" h="8"/>
        <part id="pinned" x="216" y="152" w="8" h="8"/>
        <part id="drop_down_button_left_normal" x="48" y="32" w1="3" w2="2" w3="3" h1="4" h2="6" h3="6"/>
        <part id="drop_down_button_left_hot" x="64" y="32" w1="3" w2="2" w3="3" h1="4" h2="6" h3="6"/>
        <part id="drop_down_button_left_focused" x="48" y="48" w1="3" w2="2" w3="3" h1="4" h2="6" h3="6"/>
        <part id="drop_down_button_left_selected" x="64" y="48" w1="3" w2="2" w3="3" h1="4" h2="6" h3="6"/>
        <part id="drop_down_button_right_normal" x="56" y="32" w1="2" w2="1" w3="3" h1="4" h2="6" h3="6"/>
        <part id="drop_down_button_right_hot" x="72" y="32" w1="2" w2="1" w3="3" h1="4" h2="6" h3="6"/>
        <part id="drop_down_button_right_focused" x="55" y="48" w1="2" w2="2" w3="3" h1="4" h2="6" h3="6"/>
        <part id="drop_down_button_right_selected" x="71" y="48" w1="2" w2="2" w3="3" h1="4" h2="6" h3="6"/>
        <part id="transformation_handle" x="208" y="144" w="5" h="5"/>
        <part id="pivot_handle" x="224" y="144" w="9" h="9"/>
        <part id="timeline_none" x="228" y="0" w1="2" w2="8" w3="2" h1="2" h2="8" h3="2"/>
        <part id="timeline_normal" x="240" y="0" w1="2" w2="8" w3="2" h1="2" h2="8" h3="2"/>
        <part id="timeline_active" x="252" y="0" w1="2" w2="8" w3="2" h1="2" h2="8" h3="2"/>
        <part id="timeline_hover" x="264" y="0" w1="2" w2="8" w3="2" h1="2" h2="8" h3="2"/>
        <part id="timeline_active_hover" x="276" y="0" w1="2" w2="8" w3="2" h1="2" h2="8" h3="2"/>
        <part id="timeline_clicked" x="288" y="0" w1="2" w2="8" w3="2" h1="2" h2="8" h3="2"/>
        <part id="timeline_open_eye_normal" x="240" y="12" w="12" h="12"/>
        <part id="timeline_open_eye_active" x="252" y="12" w="12" h="12"/>
        <part id="timeline_closed_eye_normal" x="240" y="24" w="12" h="12"/>
        <part id="timeline_closed_eye_active" x="252" y="24" w="12" h="12"/>
        <part id="timeline_open_padlock_normal" x="240" y="36" w="12" h="12"/>
        <part id="timeline_open_padlock_active" x="252" y="36" w="12" h="12"/>
        <part id="timeline_closed_padlock_normal" x="240" y="48" w="12" h="12"/>
        <part id="timeline_closed_padlock_active" x="252" y="48" w="12" h="12"/>
        <part id="timeline_continuous_normal" x="276" y="36" w="12" h="12"/>
        <part id="timeline_continuous_active" x="288" y="36" w="12" h="12"/>
        <part id="timeline_discontinuous_normal" x="276" y="48" w="12" h="12"/>
        <part id="timeline_discontinuous_active" x="288" y="48" w="12" h="12"/>
        <part id="timeline_closed_group_normal" x="276" y="60" w="12" h="12"/>
        <part id="timeline_closed_group_active" x="288" y="60" w="12" h="12"/>
        <part id="timeline_open_group_normal" x="276" y="72" w="12" h="12"/>
        <part id="timeline_open_group_active" x="288" y="72" w="12" h="12"/>
        <part id="timeline_empty_frame_normal" x="240" y="60" w1="5" w2="3" w3="4" h1="5" h2="3" h3="4"/>
        <part id="timeline_empty_frame_active" x="252" y="60" w1="5" w2="3" w3="4" h1="5" h2="3" h3="4"/>
        <part id="timeline_keyframe_normal" x="240" y="72" w1="5" w2="3" w3="4" h1="5" h2="3" h3="4"/>
        <part id="timeline_keyframe_active" x="252" y="72" w1="5" w2="3" w3="4" h1="5" h2="3" h3="4"/>
        <part id="timeline_from_left_normal" x="240" y="84" w1="0" w2="8" w3="4" h1="5" h2="3" h3="4"/>
        <part id="timeline_from_left_active" x="252" y="84" w1="0" w2="8" w3="4" h1="5" h2="3" h3="4"/>
        <part id="timeline_from_right_normal" x="240" y="96" w1="5" w2="7" w3="0" h1="5" h2="3" h3="4"/>
        <part id="timeline_from_right_active" x="252" y="96" w1="5" w2="7" w3="0" h1="5" h2="3" h3="4"/>
        <part id="timeline_from_both_normal" x="240" y="108" w1="0" w2="12" w3="0" h1="5" h2="3" h3="4"/>
        <part id="timeline_from_both_active" x="252" y="108" w1="0" w2="12" w3="0" h1="5" h2="3" h3="4"/>
        <part id="timeline_left_link_active" x="264" y="84" w1="3" w2="9" w3="0" h1="4" h2="1" h3="7"/>
        <part id="timeline_both_links_active" x="264" y="96" w1="0" w2="12" w3="0" h1="4" h2="1" h3="7"/>
        <part id="timeline_right_link_active" x="264" y="108" w1="0" w2="9" w3="3" h1="4" h2="1" h3="7"/>
        <part id="timeline_gear" x="264" y="12" w="12" h="12"/>
        <part id="timeline_gear_active" x="264" y="24" w="12" h="12"/>
        <part id="timeline_onionskin" x="264" y="36" w="12" h="12"/>
        <part id="timeline_onionskin_active" x="264" y="48" w="12" h="12"/>
        <part id="timeline_onionskin_range" x="240" y="120" w1="3" w2="6" w3="3" h1="3" h2="6" h3="3"/>
        <part id="timeline_padding" x="276" y="12" w1="1" w2="10" w3="1" h1="1" h2="10" h3="1"/>
        <part id="timeline_padding_tr" x="288" y="12" w1="1" w2="10" w3="1" h1="1" h2="10" h3="1"/>
        <part id="timeline_padding_bl" x="276" y="24" w1="1" w2="10" w3="1" h1="1" h2="10" h3="1"/>
        <part id="timeline_padding_br" x="288" y="24" w1="1" w2="10" w3="1" h1="1" h2="10" h3="1"/>
        <part id="timeline_drop_layer_deco" x="252" y="127" w1="3" w2="1" w3="3" h1="2" h2="1" h3="2"/>
        <part id="timeline_drop_frame_deco" x="252" y="120" w1="2" w2="1" w3="2" h1="3" h2="1" h3="3"/>
        <part id="timeline_loop_range" x="240" y="132" w1="4" w2="4" w3="4" h1="3" h2="6" h3="3"/>
        <part id="timeline_focused" x="228" y="12" w1="2" w2="8" w3="2" h1="2" h2="8" h3="2"/>
        <part id="timeline_zindex" x="272" y="122" w="6" h="6"/>
        <part id="flag_normal" x="0" y="240" w="16" h="10"/>
        <part id="flag_highlight" x="16" y="240" w="16" h="10"/>
        <part id="drop_pixels_ok" x="176" y="176" w="7" h="8"/>
        <part id="drop_pixels_ok_selected" x="176" y="184" w="7" h="8"/>
        <part id="drop_pixels_drop" x="184" y="176" w="7" h="8"/>
        <part id="drop_pixels_drop_selected" x="184" y="184" w="7" h="8"/>
        <part id="drop_pixels_cancel" x="192" y="176" w="7" h="8"/>
        <part id="drop_pixels_cancel_selected" x="192" y="184" w="7" h="8"/>
        <part id="warning_box" x="112" y="80" w="9" h="10"/>
        <part id="canvas_nw" x="96" y="96" w="16" h="16"/>
        <part id="canvas_n" x="112" y="96" w="16" h="16"/>
        <part id="canvas_ne" x="128" y="96" w="16" h="16"/>
        <part id="canvas_w" x="96" y="112" w="16" h="16"/>
        <part id="canvas_c" x="112" y="112" w="16" h="16"/>
        <part id="canvas_e" x="128" y="112" w="16" h="16"/>
        <part id="canvas_sw" x="96" y="128" w="16" h="16"/>
        <part id="canvas_s" x="112" y="128" w="16" h="16"/>
        <part id="canvas_se" x="128" y="128" w="16" h="16"/>
        <part id="canvas_empty" x="96" y="96" w="1" h="1"/>
        <part id="ink_simple" x="144" y="144" w="16" h="16"/>
        <part id="ink_alpha_compositing" x="160" y="144" w="16" h="16"/>
        <part id="ink_copy_color" x="144" y="160" w="16" h="16"/>
        <part id="ink_lock_alpha" x="160" y="160" w="16" h="16"/>
        <part id="ink_shading" x="144" y="176" w="16" h="16"/>
        <part id="selection_opaque" x="208" y="176" w="16" h="10"/>
        <part id="selection_masked" x="224" y="176" w="16" h="10"/>
        <part id="pivot_northwest" x="208" y="192" w="7" h="7"/>
        <part id="pivot_north" x="216" y="192" w="7" h="7"/>
        <part id="pivot_northeast" x="224" y="192" w="7" h="7"/>
        <part id="pivot_west" x="208" y="200" w="7" h="7"/>
        <part id="pivot_center" x="216" y="200" w="7" h="7"/>
        <part id="pivot_east" x="224" y="200" w="7" h="7"/>
        <part id="pivot_southwest" x="208" y="208" w="7" h="7"/>
        <part id="pivot_south" x="216" y="208" w="7" h="7"/>
        <part id="pivot_southeast" x="224" y="208" w="7" h="7"/>
        <part id="icon_rgb" x="0" y="256" w="16" h="16"/>
        <part id="icon_grayscale" x="16" y="256" w="16" h="16"/>
        <part id="icon_indexed" x="32" y="256" w="16" h="16"/>
        <part id="icon_black" x="48" y="256" w="16" h="16"/>
        <part id="icon_white" x="64" y="256" w="16" h="16"/>
        <part id="icon_transparent" x="80" y="256" w="16" h="16"/>
        <part id="color_wheel_indicator" x="48" y="192" w="4" h="4"/>
        <part id="no_symmetry" x="128" y="240" w="13" h="13"/>
        <part id="horizontal_symmetry" x="144" y="240" w="13" h="13"/>
        <part id="vertical_symmetry" x="160" y="240" w="13" h="13"/>
        <part id="icon_arrow_down" x="144" y="256" w="7" h="4"/>
        <part id="icon_close" x="152" y="256" w="7" h="7"/>
        <part id="icon_search" x="160" y="256" w="8" h="8"/>
        <part id="icon_user_data" x="168" y="256" w="8" h="8"/>
        <part id="icon_pos" x="144" y="264" w="8" h="8"/>
        <part id="icon_size" x="152" y="264" w="8" h="8"/>
        <part id="icon_selsize" x="160" y="264" w="8" h="8"/>
        <part id="icon_frame" x="168" y="264" w="8" h="8"/>
        <part id="icon_clock" x="176" y="264" w="8" h="8"/>
        <part id="icon_start" x="184" y="264" w="8" h="8"/>
        <part id="icon_end" x="192" y="264" w="8" h="8"/>
        <part id="icon_angle" x="200" y="264" w="8" h="8"/>
        <part id="icon_key" x="208" y="264" w="8" h="8"/>
        <part id="icon_distance" x="216" y="264" w="8" h="8"/>
        <part id="icon_grid" x="224" y="264" w="8" h="8"/>
        <part id="icon_save" x="232" y="264" w="8" h="8"/>
        <part id="icon_save_small" x="240" y="264" w="8" h="8"/>
        <part id="icon_slice" x="248" y="264" w="8" h="8"/>
        <part id="icon_aspect_ratio" x="256" y="264" w="10" h="8"/>
        <part id="icon_delta" x="266" y="264" w="6" h="8"/>
        <part id="icon_add" x="184" y="200" w="5" h="5"/>
        <part id="tool_rectangular_marquee" x="144" y="0" w="16" h="16"/>
        <part id="tool_elliptical_marquee" x="160" y="0" w="16" h="16"/>
        <part id="tool_lasso" x="176" y="0" w="16" h="16"/>
        <part id="tool_polygonal_lasso" x="192" y="0" w="16" h="16"/>
        <part id="tool_magic_wand" x="208" y="0" w="16" h="16"/>
        <part id="tool_pencil" x="144" y="16" w="16" h="16"/>
        <part id="tool_spray" x="160" y="16" w="16" h="16"/>
        <part id="tool_eraser" x="144" y="32" w="16" h="16"/>
        <part id="tool_eyedropper" x="160" y="32" w="16" h="16"/>
        <part id="tool_hand" x="176" y="32" w="16" h="16"/>
        <part id="tool_move" x="192" y="32" w="16" h="16"/>
        <part id="tool_zoom" x="208" y="32" w="16" h="16"/>
        <part id="tool_slice" x="224" y="32" w="16" h="16"/>
        <part id="tool_paint_bucket" x="144" y="48" w="16" h="16"/>
        <part id="tool_gradient" x="160" y="48" w="16" h="16"/>
        <part id="tool_line" x="144" y="64" w="16" h="16"/>
        <part id="tool_curve" x="160" y="64" w="16" h="16"/>
        <part id="tool_rectangle" x="144" y="80" w="16" h="16"/>
        <part id="tool_filled_rectangle" x="160" y="80" w="16" h="16"/>
        <part id="tool_ellipse" x="176" y="80" w="16" h="16"/>
        <part id="tool_filled_ellipse" x="192" y="80" w="16" h="16"/>
        <part id="tool_contour" x="144" y="96" w="16" h="16"/>
        <part id="tool_polygon" x="160" y="96" w="16" h="16"/>
        <part id="tool_text" x="144" y="112" w="16" h="16"/>
        <part id="tool_blur" x="160" y="112" w="16" h="16"/>
        <part id="tool_jumble" x="176" y="112" w="16" h="16"/>
        <part id="tool_configuration" x="144" y="128" w="16" h="16"/>
        <part id="tool_minieditor" x="160" y="128" w="16" h="16"/>
        <part id="tool_timeline" x="176" y="128" w="16" h="16"/>
        <part id="simple_color_border" x="16" y="32" w1="3" w2="6" w3="3" h1="3" h2="6" h3="3"/>
        <part id="simple_color_selected" x="32" y="32" w1="3" w2="6" w3="3" h1="3" h2="6" h3="3"/>
        <part id="aseprite_face" x="0" y="272" w="28" h="30"/>
        <part id="aseprite_face_mouse" x="28" y="272" w="28" h="30"/>
        <part id="aseprite_face_pushed" x="56" y="272" w="28" h="30"/>
        <part id="linear_gradient" x="176" y="208" w="8" h="8"/>
        <part id="radial_gradient" x="184" y="208" w="8" h="8"/>
        <part id="folder_icon_small" x="144" y="272" w="10" h="8"/>
        <part id="folder_icon_big" x="176" y="272" w="32" h="32"/>
        <part id="folder_icon_medium" x="160" y="272" w="16" h="16"/>
        <part id="outline_circle" x="144" y="226" w="13" h="13"/>
        <part id="outline_square" x="160" y="226" w="13" h="13"/>
        <part id="outline_horizontal" x="176" y="226" w="13" h="13"/>
        <part id="outline_vertical" x="192" y="226" w="13" h="13"/>
        <part id="outline_empty_pixel" x="208" y="224" w="5" h="5"/>
        <part id="outline_full_pixel" x="214" y="224" w="5" h="5"/>
        <part id="dynamics" x="176" y="144" w="16" h="16"/>
        <part id="dynamics_on" x="192" y="144" w="16" h="16"/>
        <part id="tiles" x="144" y="208" w="6" h="6"/>
        <part id="tiles_manual" x="150" y="208" w="6" h="6"/>
        <part id="tiles_auto" x="156" y="208" w="6" h="6"/>
        <part id="tiles_stack" x="162" y="208" w="6" h="6"/>
        <part id="cursor_skew_n" x="272" y="192" w="16" h="16" focusx="8" focusy="8"/>
        <part id="cursor_skew_s" x="288" y="192" w="16" h="16" focusx="8" focusy="8"/>
        <part id="cursor_skew_sw" x="272" y="208" w="16" h="16" focusx="8" focusy="8"/>
        <part id="cursor_skew_se" x="288" y="208" w="16" h="16" focusx="8" focusy="8"/>
        <part id="cursor_skew_w" x="272" y="176" w="16" h="16" focusx="8" focusy="8"/>
        <part id="cursor_skew_e" x="288" y="176" w="16" h="16" focusx="8" focusy="8"/>
        <part id="cursor_skew_nw" x="272" y="160" w="16" h="16" focusx="8" focusy="8"/>
        <part id="cursor_skew_ne" x="288" y="160" w="16" h="16" focusx="8" focusy="8"/>
        <part id="one_win_icon" x="96" y="256" w="8" h="7"/>
        <part id="multi_win_icon" x="104" y="256" w="8" h="7"/>
        <part id="spin_up" x="128" y="256" w="5" h="3"/>
        <part id="spin_down" x="128" y="259" w="5" h="3"/>
        <part id="right_diagonal_symmetry" x="176" y="240" w="13" h="13"/>
        <part id="left_diagonal_symmetry" x="192" y="240" w="13" h="13"/>
>>>>>>> af349ce7
    </parts>
    <styles>
        <style id="box"/>
        <style id="grid"/>
        <style id="window_without_title" border="3">
            <background color="window_face"/>
            <border part="menu"/>
        </style>
        <style id="window_with_title" border="6" border-top="17">
            <background color="window_face"/>
            <border part="window"/>
        </style>
        <style id="window_title_label" margin-top="5" margin-left="5">
            <background color="window_titlebar_face"/>
            <text color="window_titlebar_text" align="left middle"/>
        </style>
        <style id="window_button">
            <background color="window_titlebar_face"/>
            <newlayer/>
            <background part="window_button_normal" align="center middle"/>
            <background part="window_button_hot" state="mouse" align="center middle"/>
            <background part="window_button_selected" state="selected" align="center middle"/>
        </style>
        <style id="window_close_button" extends="window_button" margin-top="3" margin-right="3">
            <newlayer/>
            <icon part="window_close_icon" color="button_normal_text"/>
            <icon part="window_close_icon" color="button_hot_text" state="mouse"/>
            <icon part="window_close_icon" color="button_selected_text" state="selected"/>
        </style>
        <style id="window_center_button" extends="window_button" margin-top="3" margin-right="1">
            <newlayer/>
            <icon part="window_center_icon" color="button_normal_text"/>
            <icon part="window_center_icon" color="button_hot_text" state="mouse"/>
            <icon part="window_center_icon" color="button_selected_text" state="selected"/>
        </style>
        <style id="window_play_button" extends="window_button" margin-top="3" margin-right="1">
            <newlayer/>
            <icon part="window_play_icon" color="button_normal_text"/>
            <icon part="window_play_icon" color="button_hot_text" state="mouse"/>
            <icon part="window_play_icon" color="button_selected_text" state="selected"/>
        </style>
        <style id="window_stop_button" extends="window_button" margin-top="3" margin-right="1">
            <newlayer/>
            <icon part="window_stop_icon" color="button_normal_text"/>
            <icon part="window_stop_icon" color="button_hot_text" state="mouse"/>
            <icon part="window_stop_icon" color="button_selected_text" state="selected"/>
        </style>
        <style id="window_help_button" extends="window_button" margin-top="3" margin-right="1">
            <newlayer/>
            <icon part="window_help_icon" color="button_normal_text"/>
            <icon part="window_help_icon" color="button_hot_text" state="mouse"/>
            <icon part="window_help_icon" color="button_selected_text" state="selected"/>
        </style>
        <style id="popup_window">
            <background color="window_face"/>
            <border part="menu"/>
        </style>
        <style id="transparent_popup_window">
            <!-- nothing (transparent) -->
        </style>
        <style id="menu">
            <background color="window_face"/>
        </style>
        <style id="menubox" extends="menu"/>
        <style id="menubar" extends="menubox"/>
        <style id="desktop">
            <background color="window_face"/>
        </style>
        <style id="tooltip_window">
            <background part="tooltip"/>
        </style>
        <style id="tooltip_window_arrow">
            <background part="tooltip_arrow"/>
        </style>
        <style id="tooltip_face">
            <background color="tooltip_face"/>
        </style>
        <style id="tooltip_text">
            <background color="tooltip_face"/>
            <text color="tooltip_text" align="left"/>
        </style>
        <style id="textbox_text" align="left top wordwrap" border="4">
            <background color="textbox_face"/>
            <text color="textbox_text" align="left"/>
        </style>
        <style id="textbox_label" extends="textbox_text">
            <background color="window_face"/>
            <text color="text" align="left"/>
        </style>
        <style id="label" padding="1">
            <text color="text" align="left"/>
            <text color="disabled" align="left" state="disabled"/>
        </style>
        <style id="mini_label" extends="label" font="mini"/>
        <style id="warning_label" extends="label">
            <icon part="warning_box" align="right"/>
        </style>
        <style id="list_header_label" padding="2">
            <text color="text" align="left" x="2"/>
        </style>
        <style id="link" padding="1">
            <text color="link_text" align="left"/>
            <text color="link_hover" align="left" state="mouse"/>
        </style>
        <style id="browser_link" extends="link" padding-top="1"/>
        <style id="workspace_label">
            <text color="workspace_text" align="left"/>
        </style>
        <style id="workspace_link">
            <text color="workspace_link" align="left"/>
            <text color="workspace_link_hover" align="left" state="mouse"/>
        </style>
        <style id="workspace_update_link">
            <background-border part="button_normal"/>
            <background-border part="button_hot" state="mouse"/>
            <background-border part="button_selected" state="selected"/>
            <icon part="warning_box" align="right"/>
            <text color="button_normal_text" align="left"/>
            <text color="button_hot_text" align="left" state="mouse"/>
            <text color="button_selected_text" align="left" state="selected"/>
        </style>
        <style id="view" border="3" border-top="4">
            <background color="window_face"/>
            <border part="sunken_normal"/>
            <border part="sunken_focused" state="focus"/>
        </style>
        <style id="editor_view">
            <background color="editor_view_face"/>
            <border part="editor_normal"/>
            <border part="editor_selected" state="selected"/>
        </style>
        <style id="workspace_view" border-top="4" extends="view">
            <border part="editor_normal"/>
            <border part="editor_selected" state="focus"/>
        </style>
        <style id="colorbar_view">
            <border part="editor_normal"/>
            <border part="editor_selected" state="focus"/>
        </style>
        <style id="top_shade_view" extends="editor_view"/>
        <style id="normal_shade_view" extends="view"/>
        <style id="menu_shade_view" extends="view">
            <background color="menuitem_hot_face" state="mouse"/>
        </style>
        <style id="button">
            <background-border part="button_normal"/>
            <background-border part="button_hot" state="mouse"/>
            <background-border part="button_focused" state="focus"/>
            <background-border part="button_selected" state="selected"/>
            <background-border part="button_normal" state="mouse disabled"/>
            <text color="button_normal_text"/>
            <text color="button_hot_text" state="mouse"/>
            <text color="button_selected_text" state="selected"/>
            <text color="background" x="1" y="1" state="disabled"/>
            <newlayer/>
            <text color="disabled" state="disabled"/>
        </style>
        <style id="check_box" border="2">
            <background color="check_hot_face" state="mouse focus"/>
            <background color="check_focus_face" state="focus"/>
            <background color="check_hot_face" state="mouse"/>
            <newlayer/>
            <background part="check_focus" state="focus"/>
            <text color="text" align="left middle" x="14"/>
            <text color="disabled" align="left middle" x="14" state="disabled"/>
            <icon part="check_normal" align="left middle" x="2"/>
            <icon part="check_selected" align="left middle" x="2" state="selected"/>
            <icon part="check_disabled" align="left middle" x="2" state="disabled"/>
            <icon part="check_selected" align="left middle" x="2" state="disabled selected"/>
        </style>
        <style id="radio_button" border="2">
            <background color="radio_hot_face" state="mouse focus"/>
            <background color="radio_focus_face" state="focus"/>
            <background color="radio_hot_face" state="mouse"/>
            <newlayer/>
            <background part="radio_focus" state="focus"/>
            <text color="text" align="left middle" x="14"/>
            <text color="disabled" align="left middle" x="14" state="disabled"/>
            <icon part="radio_normal" align="left middle" x="2"/>
            <icon part="radio_selected" align="left middle" x="2" state="selected"/>
            <icon part="radio_disabled" align="left middle" x="2" state="disabled"/>
        </style>
        <style id="mini_button" padding-top="1" border="3" border-bottom="5">
            <background-border part="buttonset_item_normal"/>
            <background-border part="buttonset_item_hot" state="mouse"/>
            <background-border part="buttonset_item_hot" state="focus"/>
            <background-border part="buttonset_item_pushed" state="selected"/>
            <text color="button_normal_text"/>
            <text color="button_hot_text" state="mouse"/>
            <text color="button_selected_text" state="selected"/>
        </style>
        <style id="mini_check_box" extends="check_box" font="mini"/>
        <style id="combobox">
            <background-border part="sunken2_focused" state="focus"/>
            <background-border part="sunken2_normal"/>
        </style>
        <style id="combobox_button" extends="mini_button" padding="0">
            <icon part="combobox_arrow_down"/>
            <icon part="combobox_arrow_down_selected" state="selected"/>
            <icon part="combobox_arrow_down_disabled" state="disabled"/>
        </style>
        <style id="drop_down_button" extends="button">
            <background-border part="drop_down_button_left_normal"/>
            <background-border part="drop_down_button_left_selected" state="selected"/>
            <background-border part="drop_down_button_left_hot" state="mouse"/>
            <background-border part="drop_down_button_left_focused" state="focus"/>
        </style>
        <style id="drop_down_expand_button" extends="button">
            <background-border part="drop_down_button_right_normal"/>
            <background-border part="drop_down_button_right_selected" state="selected"/>
            <background-border part="drop_down_button_right_hot" state="mouse"/>
            <background-border part="drop_down_button_right_focused" state="focus"/>
            <icon part="combobox_arrow_down"/>
            <icon part="combobox_arrow_down_selected" state="selected"/>
            <icon part="combobox_arrow_down_disabled" state="disabled"/>
        </style>
        <style id="go_back_button" extends="mini_button" padding-top="2">
            <icon part="combobox_arrow_left"/>
            <icon part="combobox_arrow_left_selected" state="selected"/>
            <icon part="combobox_arrow_left_disabled" state="disabled"/>
        </style>
        <style id="go_forward_button" extends="mini_button" padding-top="2">
            <icon part="combobox_arrow_right"/>
            <icon part="combobox_arrow_right_selected" state="selected"/>
            <icon part="combobox_arrow_right_disabled" state="disabled"/>
        </style>
        <style id="go_up_button" extends="mini_button" padding-top="2">
            <icon part="combobox_arrow_up"/>
            <icon part="combobox_arrow_up_selected" state="selected"/>
            <icon part="combobox_arrow_up_disabled" state="disabled"/>
        </style>
        <style id="refresh_button" extends="mini_button">
            <icon part="arrow_circle_cw"/>
            <icon part="arrow_circle_cw_selected" state="selected"/>
        </style>
        <style id="new_folder_button" extends="mini_button" padding-top="2">
            <icon part="newfolder"/>
            <icon part="newfolder_selected" state="selected"/>
        </style>
        <style id="color_wheel_options" border="1">
            <background color="editor_face"/>
            <background color="check_hot_face" state="mouse"/>
            <background color="check_hot_face" state="selected"/>
            <icon part="pal_options"/>
        </style>
        <style id="new_frame_button" extends="mini_button" padding-left="2" width="11"/>
        <style id="color_button" extends="mini_button" font="mini" padding-bottom="1"/>
        <style id="splitter">
            <background color="face"/>
        </style>
        <style id="workspace_splitter">
            <background color="workspace"/>
        </style>
        <style id="horizontal_separator" border="2">
            <background color="window_face"/>
            <background-border part="separator_horz" align="middle"/>
            <text color="separator_label" x="4" align="left middle"/>
            <text color="disabled" x="4" align="left middle" state="disabled"/>
        </style>
        <style id="menu_separator" extends="horizontal_separator"/>
        <style id="separator_in_view" extends="horizontal_separator">
            <background color="background"/>
            <background-border part="separator_horz" align="middle"/>
        </style>
        <style id="separator_in_view_reverse">
            <background color="workspace"/>
            <text color="text" x="4" align="left middle"/>
        </style>
        <style id="vertical_separator" border-left="4" border-top="2" border-right="1" border-bottom="2">
            <background-border part="separator_vert" align="center"/>
        </style>
        <style id="recent_item"/>
        <style id="recent_file" border="2">
            <background color="background"/>
            <background color="menuitem_hot_face" state="mouse"/>
            <background color="listitem_selected_face" state="selected"/>
            <text color="text" align="left" x="2"/>
            <text color="text_hot" align="left" x="2" state="mouse"/>
            <text color="listitem_selected_text" align="left" x="2" state="selected"/>
        </style>
        <style id="recent_file_detail" border="2" border-left="0" extends="recent_file">
            <text color="detail_text" align="left" x="2"/>
        </style>
        <style id="recent_file_pin">
            <background color="background"/>
            <background color="menuitem_hot_face" state="mouse"/>
            <background color="listitem_selected_face" state="selected"/>
            <icon part="unpinned" align="center middle" color="text_hot"/>
            <icon part="unpinned" align="center middle" color="listitem_selected_text" state="selected"/>
            <icon part="pinned" align="center middle" color="detail_text" state="focus"/>
            <icon part="pinned" align="center middle" color="text_hot" state="focus selected"/>
        </style>
        <style id="news_item" border="2">
            <background color="background"/>
            <background color="menuitem_hot_face" state="mouse"/>
            <background color="listitem_selected_face" state="selected"/>
            <text color="text" align="left" x="2"/>
            <text color="text_hot" align="left" x="2" state="mouse"/>
            <text color="listitem_selected_text" align="left" x="2" state="selected"/>
        </style>
        <style id="news_item_detail" extends="news_item" border="2">
            <text color="detail_text" align="left top wordwrap" x="2"/>
            <text color="detail_text" align="left top wordwrap" x="2" state="mouse"/>
            <text color="listitem_selected_text" align="left top wordwrap" x="2" state="selected"/>
        </style>
        <style id="scrollbar">
            <background part="scrollbar_bg"/>
        </style>
        <style id="scrollbar_thumb">
            <background part="scrollbar_thumb"/>
        </style>
        <style id="mini_scrollbar">
            <background part="mini_scrollbar_bg"/>
            <background part="mini_scrollbar_bg_hot" state="mouse"/>
        </style>
        <style id="mini_scrollbar_thumb">
            <background part="mini_scrollbar_thumb"/>
            <background part="mini_scrollbar_thumb_hot" state="mouse"/>
        </style>
        <style id="transparent_scrollbar">
            <background part="transparent_scrollbar_bg"/>
            <background part="transparent_scrollbar_bg_hot" state="mouse"/>
        </style>
        <style id="transparent_scrollbar_thumb">
            <background part="transparent_scrollbar_thumb"/>
            <background part="transparent_scrollbar_thumb_hot" state="mouse"/>
        </style>
        <style id="main_tabs">
            <background color="window_face"/>
        </style>
        <style id="workspace_tabs">
            <background color="workspace"/>
        </style>
        <style id="workspace_check_box" extends="check_box" padding="4">
            <text color="workspace_text" align="left middle" x="14"/>
        </style>
        <style id="tab">
            <background part="tab_normal" align="middle"/>
            <background part="tab_active" align="middle" state="focus"/>
            <text color="tab_normal_text" align="left" valign="middle"/>
            <text color="tab_active_text" state="focus"/>
        </style>
        <style id="tab_text">
            <text color="tab_normal_text" align="left middle" x="4" y="1"/>
            <text color="tab_active_text" align="left middle" x="4" y="1" state="focus"/>
        </style>
        <style id="tab_bottom">
            <background color="tab_active_face" state="focus"/>
            <newlayer/>
            <background part="tab_bottom_normal" align="middle"/>
            <background part="tab_bottom_active" state="focus"/>
        </style>
        <style id="tab_filler">
            <background part="tab_filler" align="middle"/>
        </style>
        <style id="tab_icon">
            <background part="tab_icon_bg_hover" state="mouse"/>
            <background part="tab_icon_bg_clicked" state="selected"/>
        </style>
        <style id="tab_close_icon" extends="tab_icon">
            <icon part="tab_close_icon_normal" align="left middle" x="3"/>
            <icon part="tab_close_icon_active" align="left middle" x="3" state="focus"/>
            <icon part="tab_close_icon_normal" align="left middle" x="3" state="selected"/>
        </style>
        <style id="tab_modified_icon" extends="tab_icon">
            <icon part="tab_modified_icon_normal" align="left middle" x="3"/>
            <icon part="tab_modified_icon_active" align="left middle" x="3" state="focus"/>
            <icon part="tab_modified_icon_normal" align="left middle" x="3" state="selected"/>
        </style>
        <style id="tab_home">
            <icon part="tab_home_icon_normal" align="left middle" x="4" y="1"/>
            <icon part="tab_home_icon_active" align="left middle" x="4" y="1" state="focus"/>
        </style>
        <style id="flag">
            <background color="flag_normal"/>
            <background color="flag_active" state="focus"/>
            <background color="flag_clicked" state="selected"/>
            <newlayer/>
            <background part="flag_normal"/>
            <background part="flag_highlight" state="focus"/>
            <background part="flag_highlight" state="selected"/>
        </style>
        <style id="warning_box" padding-left="2" padding-right="2">
            <background color="workspace"/>
            <background color="hot_face" state="mouse"/>
            <icon part="warning_box" align="center middle"/>
        </style>
        <style id="timeline">
            <background part="timeline_normal"/>
        </style>
        <style id="timeline_box">
            <background-border part="timeline_normal"/>
            <background-border part="timeline_hover" state="mouse"/>
            <background-border part="timeline_active" state="focus"/>
            <background-border part="timeline_active_hover" state="focus mouse"/>
            <background-border part="timeline_clicked" state="selected"/>
        </style>
        <style id="timeline_open_eye" extends="timeline_box">
            <icon part="timeline_open_eye_normal"/>
            <icon part="timeline_open_eye_active" state="focus"/>
            <icon part="timeline_open_eye_active" state="selected"/>
            <icon part="timeline_open_eye_normal" color="disabled" state="disabled"/>
        </style>
        <style id="timeline_closed_eye" extends="timeline_box">
            <icon part="timeline_closed_eye_normal"/>
            <icon part="timeline_closed_eye_active" state="focus"/>
            <icon part="timeline_closed_eye_active" state="selected"/>
            <icon part="timeline_closed_eye_normal" color="disabled" state="disabled"/>
        </style>
        <style id="timeline_open_padlock" extends="timeline_box">
            <icon part="timeline_open_padlock_normal"/>
            <icon part="timeline_open_padlock_active" state="focus"/>
            <icon part="timeline_open_padlock_active" state="selected"/>
            <icon part="timeline_open_padlock_normal" color="disabled" state="disabled"/>
        </style>
        <style id="timeline_closed_padlock" extends="timeline_box">
            <icon part="timeline_closed_padlock_normal"/>
            <icon part="timeline_closed_padlock_active" state="focus"/>
            <icon part="timeline_closed_padlock_active" state="selected"/>
            <icon part="timeline_closed_padlock_normal" color="disabled" state="disabled"/>
        </style>
        <style id="timeline_continuous" extends="timeline_box">
            <icon part="timeline_continuous_normal"/>
            <icon part="timeline_continuous_active" state="focus"/>
            <icon part="timeline_continuous_active" state="selected"/>
        </style>
        <style id="timeline_discontinuous" extends="timeline_box">
            <icon part="timeline_discontinuous_normal"/>
            <icon part="timeline_discontinuous_active" state="focus"/>
            <icon part="timeline_discontinuous_active" state="selected"/>
        </style>
        <style id="timeline_closed_group" extends="timeline_box">
            <icon part="timeline_closed_group_normal"/>
            <icon part="timeline_closed_group_active" state="focus"/>
            <icon part="timeline_closed_group_active" state="selected"/>
        </style>
        <style id="timeline_open_group" extends="timeline_box">
            <icon part="timeline_open_group_normal"/>
            <icon part="timeline_open_group_active" state="focus"/>
            <icon part="timeline_open_group_active" state="selected"/>
        </style>
        <style id="timeline_layer" extends="timeline_box">
            <text color="timeline_normal_text" align="left middle" x="2"/>
            <text color="timeline_hover_text" align="left middle" x="2" state="mouse"/>
            <text color="timeline_active_text" align="left middle" x="2" state="focus"/>
            <text color="timeline_active_hover_text" align="left middle" x="2" state="focus mouse"/>
            <text color="timeline_clicked_text" align="left middle" x="2" state="selected"/>
        </style>
        <style id="timeline_layer_text_only" extends="timeline_layer">
            <background-border part="timeline_none"/>
            <background-border part="timeline_none" state="mouse"/>
            <background-border part="timeline_none" state="focus"/>
            <background-border part="timeline_none" state="focus mouse"/>
            <background-border part="timeline_none" state="selected"/>
        </style>
        <style id="timeline_tilemap_layer">
            <icon part="tiles" color="timeline_normal_text" align="left middle" x="4"/>
            <icon part="tiles" color="timeline_active_text" align="left middle" x="4" state="focus"/>
            <icon part="tiles" color="timeline_clicked_text" align="left middle" x="4" state="selected"/>
        </style>
        <style id="timeline_header_frame" extends="timeline_box" font="mini">
            <text color="timeline_normal_text"/>
            <text color="timeline_hover_text" state="mouse"/>
            <text color="timeline_active_text" state="focus"/>
            <text color="timeline_active_hover_text" state="focus mouse"/>
            <text color="timeline_clicked_text" state="selected"/>
        </style>
        <style id="timeline_selected_cel">
            <background part="timeline_clicked"/>
            <background part="timeline_active" state="mouse"/>
            <text color="timeline_clicked_text"/>
        </style>
        <style id="timeline_focused_cel">
            <background part="timeline_focused"/>
        </style>
        <style id="timeline_empty_frame">
            <background part="timeline_empty_frame_normal"/>
            <background part="timeline_empty_frame_active" state="focus"/>
        </style>
        <style id="timeline_keyframe">
            <background part="timeline_keyframe_normal"/>
            <background part="timeline_keyframe_active" state="focus"/>
        </style>
        <style id="timeline_from_left">
            <background part="timeline_from_left_normal"/>
            <background part="timeline_from_left_active" state="focus"/>
        </style>
        <style id="timeline_from_right">
            <background part="timeline_from_right_normal"/>
            <background part="timeline_from_right_active" state="focus"/>
        </style>
        <style id="timeline_from_both">
            <background part="timeline_from_both_normal"/>
            <background part="timeline_from_both_active" state="focus"/>
        </style>
        <style id="timeline_left_link">
            <background part="timeline_left_link_active"/>
        </style>
        <style id="timeline_right_link">
            <background part="timeline_right_link_active"/>
        </style>
        <style id="timeline_both_links">
            <background part="timeline_both_links_active"/>
        </style>
        <style id="timeline_zindex">
            <icon part="timeline_zindex" align="right bottom" x="0" y="-1"/>
        </style>
        <style id="timeline_gear" extends="timeline_box">
            <icon part="timeline_gear"/>
            <icon part="timeline_gear_active" state="focus"/>
            <icon part="timeline_gear_active" state="selected"/>
        </style>
        <style id="timeline_onionskin" extends="timeline_box">
            <icon part="timeline_onionskin"/>
            <icon part="timeline_onionskin_active" state="focus"/>
            <icon part="timeline_onionskin_active" state="selected"/>
        </style>
        <style id="timeline_onionskin_range">
            <background part="timeline_onionskin_range"/>
        </style>
        <style id="timeline_padding">
            <background part="timeline_padding"/>
        </style>
        <style id="timeline_padding_tr">
            <background part="timeline_padding_tr"/>
        </style>
        <style id="timeline_padding_bl">
            <background part="timeline_padding_bl"/>
        </style>
        <style id="timeline_padding_br">
            <background part="timeline_padding_br"/>
        </style>
        <style id="timeline_range_outline">
            <background part="colorbar_selection" state="focus"/>
            <background part="colorbar_selection_hot" state="focus mouse"/>
        </style>
        <style id="timeline_drop_layer_deco">
            <background part="timeline_drop_layer_deco"/>
        </style>
        <style id="timeline_drop_frame_deco">
            <background part="timeline_drop_frame_deco"/>
        </style>
        <style id="timeline_loop_range">
            <background part="timeline_loop_range"/>
        </style>
        <style id="timeline_switch_band_button" extends="window_button">
            <background color="none"/>
            <newlayer/>
            <icon part="window_center_icon" color="button_normal_text"/>
            <icon part="window_center_icon" color="button_hot_text" state="mouse"/>
            <icon part="window_center_icon" color="button_selected_text" state="selected"/>
        </style>
        <style id="shade_empty">
            <background color="editor_face"/>
            <text color="status_bar_text"/>
        </style>
        <style id="shade_selection">
            <background part="colorbar_selection_hot"/>
        </style>
        <style id="colorbar_selection">
            <background part="colorbar_selection"/>
            <background part="colorbar_selection_hot" state="mouse"/>
        </style>
        <style id="simple_color">
            <background color="face"/>
            <background color="menuitem_hot_face" state="mouse"/>
            <border part="simple_color_border"/>
            <border part="simple_color_selected" state="selected"/>
        </style>
        <style id="list_item" border="1">
            <background color="listitem_normal_face"/>
            <background color="listitem_selected_face" state="selected"/>
            <background color="face" state="disabled"/>
            <background color="listitem_selected_face" state="selected disabled"/>
            <text color="listitem_normal_text" align="left middle" x="1"/>
            <text color="listitem_selected_text" align="left middle" x="1" state="selected"/>
            <text color="disabled" align="left middle" x="1" state="disabled"/>
        </style>
        <style id="undo_saved_item" extends="list_item">
            <text color="listitem_normal_text" align="left middle" x="11"/>
            <text color="listitem_selected_text" align="left middle" x="11" state="selected"/>
            <text color="disabled" align="left middle" x="11" state="disabled"/>
            <icon part="icon_save" color="listitem_normal_text" align="left middle" x="1"/>
            <icon part="icon_save" color="listitem_selected_text" align="left middle" x="1" state="selected"/>
            <icon part="icon_save" color="disabled" align="left middle" x="1" state="disabled"/>
        </style>
        <style id="aseprite_face">
            <icon part="aseprite_face"/>
            <icon part="aseprite_face_mouse" state="mouse"/>
            <icon part="aseprite_face_pushed" state="mouse selected"/>
        </style>
        <style id="slider" border-top="4" border-bottom="5">
            <background part="slider_empty"/>
            <background part="slider_empty_focused" state="focus"/>
            <text color="slider_empty_text" align="center middle"/>
            <text color="slider_empty_text" align="center middle" state="focus" y="1"/>
        </style>
        <style id="mini_slider" extends="slider" font="mini">
            <background part="mini_slider_empty"/>
            <text color="slider_empty_text" align="center middle"/>
            <text color="slider_empty_text" align="center middle" state="focus"/>
        </style>
        <style id="buttonset" gap-rows="-3" gap-columns="-1"/>
        <style id="buttonset_item" font="mini" border="3" border-bottom="5">
            <background-border part="buttonset_item_normal"/>
            <background-border part="buttonset_item_hot" state="selected"/>
            <background-border part="buttonset_item_hot" state="mouse"/>
            <background-border part="buttonset_item_hot_focused" state="selected focus"/>
            <background-border part="buttonset_item_hot_focused" state="mouse focus"/>
            <background-border part="buttonset_item_pushed" state="capture selected"/>
            <background-border part="buttonset_item_pushed" state="mouse capture"/>
            <background-border part="buttonset_item_focused" state="focus"/>
        </style>
        <style id="buttonset_item_icon" extends="buttonset_item">
            <icon/>
            <icon state="disabled" color="disabled"/>
            <icon state="capture selected" color="button_selected_text"/>
        </style>
        <style id="buttonset_item_icon_mono" extends="buttonset_item_icon">
            <icon color="button_normal_text"/>
        </style>
        <style id="buttonset_item_text" extends="buttonset_item" padding="1">
            <text color="button_normal_text"/>
            <text color="button_hot_text" state="selected"/>
            <text color="button_hot_text" state="mouse"/>
            <text color="button_selected_text" state="mouse capture"/>
            <text color="button_selected_text" state="capture selected"/>
            <text color="background" x="1" y="1" state="disabled"/>
            <newlayer/>
            <text color="disabled" state="disabled" align="top"/>
        </style>
        <style id="buttonset_item_text_top" extends="buttonset_item">
            <text color="button_normal_text" align="top"/>
            <text color="button_hot_text" state="selected" align="top"/>
            <text color="button_hot_text" state="mouse" align="top"/>
            <text color="button_selected_text" state="mouse capture" align="top"/>
            <text color="button_selected_text" state="capture selected" align="top"/>
            <text color="background" x="1" y="1" state="disabled" align="top"/>
            <newlayer/>
            <text color="disabled" state="disabled" align="top"/>
        </style>
        <style id="buttonset_item_text_top_icon_bottom" extends="buttonset_item_text_top" padding-top="2" padding-bottom="1">
            <icon align="bottom"/>
            <icon align="bottom" state="disabled" color="disabled"/>
            <icon align="bottom" state="capture selected" color="button_selected_text"/>
        </style>
        <style id="new_sprite_rgb" extends="buttonset_item_text_top_icon_bottom"/>
        <style id="new_sprite_grayscale" extends="buttonset_item_text_top_icon_bottom"/>
        <style id="new_sprite_indexed" extends="buttonset_item_text_top_icon_bottom"/>
        <style id="bg_transparent" extends="buttonset_item_text_top_icon_bottom"/>
        <style id="bg_white" extends="buttonset_item_text_top_icon_bottom"/>
        <style id="bg_black" extends="buttonset_item_text_top_icon_bottom"/>
        <style id="dir_item" extends="buttonset_item_icon" width="18" height="20"/>
        <style id="context_bar_button" extends="buttonset_item_icon" width="15"/>
        <style id="context_bar_text_button" extends="buttonset_item_text" width="15"/>
        <style id="brush_type" extends="context_bar_button"/>
        <style id="brush_type_mono" extends="context_bar_button">
            <icon color="button_normal_text"/>
        </style>
        <style id="ink_type" extends="context_bar_button" padding-left="1"/>
        <style id="dynamics_field" extends="context_bar_button" padding-left="1"/>
        <style id="pivot_field" extends="context_bar_button" padding-top="1"/>
        <style id="pivot_dir" extends="buttonset_item_icon" width="17" height="19"/>
        <style id="selection_mode" extends="context_bar_button" padding-top="1"/>
        <style id="symmetry_field" extends="context_bar_button" padding-top="1"/>
        <style id="symmetry_options" extends="context_bar_text_button" padding-left="3" padding-bottom="3"/>
        <style id="pal_edit_lock" extends="buttonset_item_icon" width="15">
            <icon part="timeline_closed_padlock_normal"/>
            <icon part="timeline_closed_padlock_normal" state="capture selected"/>
        </style>
        <style id="pal_edit_unlock" extends="pal_edit_lock">
            <background-border part="buttonset_item_active"/>
            <background-border part="buttonset_item_active" state="selected"/>
            <background-border part="buttonset_item_active" state="focus"/>
            <background-border part="buttonset_item_active" state="mouse"/>
            <background-border part="buttonset_item_active" state="mouse focus"/>
            <background-border part="buttonset_item_active" state="capture"/>
            <background-border part="buttonset_item_active" state="capture selected"/>
            <newlayer/>
            <icon part="timeline_open_padlock_active"/>
        </style>
        <style id="pal_button" extends="buttonset_item_icon" minwidth="15" padding-top="1"/>
        <style id="debugger_button" extends="buttonset_item_icon" width="17" height="19"/>
        <style id="edit_pixels_mode" extends="buttonset_item_icon" width="15">
            <icon color="button_normal_text"/>
        </style>
        <style id="edit_tiles_mode" extends="edit_pixels_mode" width="15">
            <background-border part="buttonset_item_active"/>
            <background-border part="buttonset_item_active" state="selected"/>
            <background-border part="buttonset_item_active" state="focus"/>
            <background-border part="buttonset_item_active" state="mouse"/>
            <background-border part="buttonset_item_active" state="mouse focus"/>
            <background-border part="buttonset_item_active" state="capture"/>
            <background-border part="buttonset_item_active" state="capture selected"/>
            <newlayer/>
            <icon color="button_selected_text"/>
        </style>
        <style id="standard_brush" extends="buttonset_item_icon_mono" width="17" height="19"/>
        <style id="outline_cell" extends="buttonset_item_icon" width="17" height="19"/>
        <style id="ani_button" extends="buttonset_item_icon" width="17"/>
        <style id="multi_window_item" extends="buttonset_item_icon" width="17" height="17"/>
    </styles>
</theme><|MERGE_RESOLUTION|>--- conflicted
+++ resolved
@@ -116,349 +116,6 @@
         <color id="palette_entries_separator" value="#000000"/>
     </colors>
     <parts>
-<<<<<<< HEAD
-        <part id="cursor_normal" x="80" y="0" w="16" h="16" focusx="0" focusy="0" />
-        <part id="cursor_normal_add" x="80" y="16" w="16" h="16" focusx="0" focusy="0" />
-        <part id="cursor_crosshair" x="96" y="32" w="16" h="16" focusx="7" focusy="7" />
-        <part id="cursor_forbidden" x="80" y="32" w="16" h="16" focusx="0" focusy="0" />
-        <part id="cursor_hand" x="80" y="48" w="16" h="16" focusx="5" focusy="3" />
-        <part id="cursor_scroll" x="80" y="64" w="16" h="16" focusx="8" focusy="8" />
-        <part id="cursor_move" x="80" y="80" w="16" h="16" focusx="0" focusy="0" />
-        <part id="cursor_move_selection" x="96" y="80" w="16" h="16" focusx="0" focusy="0" />
-        <part id="cursor_size_ns" x="80" y="112" w="16" h="16" focusx="8" focusy="8" />
-        <part id="cursor_size_we" x="80" y="144" w="16" h="16" focusx="8" focusy="8" />
-        <part id="cursor_size_n" x="80" y="112" w="16" h="16" focusx="8" focusy="8" />
-        <part id="cursor_size_ne" x="80" y="128" w="16" h="16" focusx="8" focusy="8" />
-        <part id="cursor_size_e" x="80" y="160" w="16" h="16" focusx="8" focusy="8" />
-        <part id="cursor_size_se" x="80" y="208" w="16" h="16" focusx="8" focusy="8" />
-        <part id="cursor_size_s" x="80" y="192" w="16" h="16" focusx="8" focusy="8" />
-        <part id="cursor_size_sw" x="80" y="176" w="16" h="16" focusx="8" focusy="8" />
-        <part id="cursor_size_w" x="80" y="144" w="16" h="16" focusx="8" focusy="8" />
-        <part id="cursor_size_nw" x="80" y="96" w="16" h="16" focusx="8" focusy="8" />
-        <part id="cursor_rotate_n" x="240" y="192" w="16" h="16" focusx="8" focusy="8" />
-        <part id="cursor_rotate_ne" x="256" y="160" w="16" h="16" focusx="8" focusy="8" />
-        <part id="cursor_rotate_e" x="256" y="176" w="16" h="16" focusx="8" focusy="8" />
-        <part id="cursor_rotate_se" x="256" y="208" w="16" h="16" focusx="8" focusy="8" />
-        <part id="cursor_rotate_s" x="256" y="192" w="16" h="16" focusx="8" focusy="8" />
-        <part id="cursor_rotate_sw" x="240" y="208" w="16" h="16" focusx="8" focusy="8" />
-        <part id="cursor_rotate_w" x="240" y="176" w="16" h="16" focusx="8" focusy="8" />
-        <part id="cursor_rotate_nw" x="240" y="160" w="16" h="16" focusx="8" focusy="8" />
-        <part id="cursor_eyedropper" x="80" y="224" w="16" h="16" focusx="0" focusy="15" />
-        <part id="cursor_magnifier" x="80" y="240" w="16" h="16" focusx="5" focusy="5" />
-        <part id="radio_normal" x="64" y="64" w="8" h="8" />
-        <part id="radio_selected" x="64" y="80" w="8" h="8" />
-        <part id="radio_disabled" x="64" y="64" w="8" h="8" />
-        <part id="check_normal" x="48" y="64" w="8" h="8" />
-        <part id="check_selected" x="48" y="80" w="8" h="8" />
-        <part id="check_disabled" x="48" y="64" w="8" h="8" />
-        <part id="check_focus" x="32" y="64" w1="2" w2="6" w3="2" h1="2" h2="6" h3="2" />
-        <part id="radio_focus" x="32" y="64" w1="2" w2="6" w3="2" h1="2" h2="6" h3="2" />
-        <part id="button_normal" x="48" y="0" w1="4" w2="6" w3="4" h1="4" h2="6" h3="6" />
-        <part id="button_hot" x="64" y="0" w1="4" w2="6" w3="4" h1="4" h2="6" h3="6" />
-        <part id="button_focused" x="48" y="16" w1="4" w2="6" w3="4" h1="4" h2="6" h3="6" />
-        <part id="button_selected" x="64" y="16" w1="4" w2="6" w3="4" h1="4" h2="6" h3="6" />
-        <part id="sunken_normal" x="0" y="32" w1="4" w2="4" w3="4" h1="4" h2="4" h3="4" />
-        <part id="sunken_focused" x="0" y="48" w1="4" w2="4" w3="4" h1="4" h2="4" h3="4" />
-        <part id="sunken2_normal" x="0" y="64" w1="5" w2="6" w3="5" h1="5" h2="6" h3="5" />
-        <part id="sunken2_focused" x="0" y="80" w1="5" w2="6" w3="5" h1="5" h2="6" h3="5" />
-        <part id="sunken_mini_normal" x="16" y="64" w1="4" w2="4" w3="4" h1="3" h2="6" h3="3" />
-        <part id="sunken_mini_focused" x="16" y="80" w1="4" w2="4" w3="4" h1="3" h2="6" h3="3" />
-        <part id="window" x="0" y="0" w1="3" w2="7" w3="3" h1="15" h2="4" h3="5" />
-        <part id="menu" x="0" y="96" w1="3" w2="10" w3="3" h1="3" h2="9" h3="4" />
-        <part id="window_button_normal" x="16" y="0" w="9" h="11" />
-        <part id="window_button_hot" x="25" y="0" w="9" h="11" />
-        <part id="window_button_selected" x="34" y="0" w="9" h="11" />
-        <part id="window_close_icon" x="16" y="11" w="5" h="6" />
-        <part id="window_play_icon" x="21" y="11" w="5" h="6" />
-        <part id="window_stop_icon" x="26" y="11" w="5" h="6" />
-        <part id="window_center_icon" x="31" y="11" w="5" h="6" />
-        <part id="window_help_icon" x="36" y="11" w="5" h="6" />
-        <part id="slider_full" x="0" y="144" w1="5" w2="6" w3="5" h1="5" h2="5" h3="6" />
-        <part id="slider_empty" x="16" y="144" w1="5" w2="6" w3="5" h1="5" h2="5" h3="6" />
-        <part id="slider_full_focused" x="0" y="160" w1="5" w2="6" w3="5" h1="5" h2="5" h3="6" />
-        <part id="slider_empty_focused" x="16" y="160" w1="5" w2="6" w3="5" h1="5" h2="5" h3="6" />
-        <part id="mini_slider_full" x="32" y="144" w1="2" w2="12" w3="2" h1="2" h2="11" h3="3" />
-        <part id="mini_slider_empty" x="48" y="144" w1="2" w2="12" w3="2" h1="2" h2="11" h3="3" />
-        <part id="mini_slider_full_focused" x="32" y="160" w1="2" w2="12" w3="2" h1="2" h2="11" h3="3" />
-        <part id="mini_slider_empty_focused" x="48" y="160" w1="2" w2="12" w3="2" h1="2" h2="11" h3="3" />
-        <part id="mini_slider_thumb" x="32" y="176" w="5" h="4" />
-        <part id="mini_slider_thumb_focused" x="48" y="176" w="5" h="4" />
-        <part id="separator_horz" x="32" y="80" w="9" h="5" />
-        <part id="separator_vert" x="32" y="96" w="5" h="9" />
-        <part id="combobox_arrow_down" x="100" y="148" w="9" h="8" />
-        <part id="combobox_arrow_down_selected" x="116" y="148" w="9" h="8" />
-        <part id="combobox_arrow_down_disabled" x="132" y="148" w="9" h="8" />
-        <part id="combobox_arrow_up" x="100" y="163" w="9" h="8" />
-        <part id="combobox_arrow_up_selected" x="116" y="163" w="9" h="8" />
-        <part id="combobox_arrow_up_disabled" x="132" y="163" w="9" h="8" />
-        <part id="combobox_arrow_left" x="99" y="180" w="9" h="8" />
-        <part id="combobox_arrow_left_selected" x="115" y="180" w="9" h="8" />
-        <part id="combobox_arrow_left_disabled" x="131" y="180" w="9" h="8" />
-        <part id="combobox_arrow_right" x="99" y="196" w="9" h="8" />
-        <part id="combobox_arrow_right_selected" x="115" y="196" w="9" h="8" />
-        <part id="combobox_arrow_right_disabled" x="131" y="196" w="9" h="8" />
-        <part id="arrow_circle_cw" x="99" y="243" w="10" h="10" />
-        <part id="arrow_circle_cw_selected" x="115" y="243" w="10" h="10" />
-        <part id="newfolder" x="99" y="211" w="9" h="9" />
-        <part id="newfolder_selected" x="115" y="211" w="9" h="9" />
-        <part id="list_view" x="96" y="224" w="9" h="9" />
-        <part id="small_icon_view" x="105" y="224" w="9" h="9" />
-        <part id="big_icon_view" x="114" y="224" w="9" h="9" />
-        <part id="toolbutton_normal" x="96" y="0" w1="3" w2="10" w3="3" h1="3" h2="9" h3="4" />
-        <part id="toolbutton_hot" x="112" y="0" w1="3" w2="10" w3="3" h1="3" h2="9" h3="4" />
-        <part id="toolbutton_last" x="96" y="16" w1="3" w2="10" w3="3" h1="3" h2="9" h3="4" />
-        <part id="toolbutton_pushed" x="112" y="16" w1="3" w2="10" w3="3" h1="3" h2="9" h3="4" />
-        <part id="buttonset_item_normal" x="96" y="16" w1="3" w2="10" w3="3" h1="3" h2="8" h3="5" />
-        <part id="buttonset_item_hot" x="112" y="0" w1="3" w2="10" w3="3" h1="3" h2="8" h3="5" />
-        <part id="buttonset_item_hot_focused" x="128" y="0" w1="3" w2="10" w3="3" h1="3" h2="8" h3="5" />
-        <part id="buttonset_item_focused" x="128" y="16" w1="3" w2="10" w3="3" h1="3" h2="8" h3="5" />
-        <part id="buttonset_item_pushed" x="112" y="16" w1="3" w2="10" w3="3" h1="3" h2="8" h3="5" />
-        <part id="buttonset_item_active" x="112" y="32" w1="3" w2="10" w3="3" h1="3" h2="8" h3="5" />
-        <part id="tab_normal" x="2" y="112" w1="4" w2="5" w3="5" h1="4" h2="6" h3="2" />
-        <part id="tab_active" x="16" y="112" w1="4" w2="7" w3="5" h1="4" h2="6" h3="2" />
-        <part id="tab_bottom_active" x="16" y="124" w1="4" w2="7" w3="5" h1="2" h2="1" h3="2" />
-        <part id="tab_bottom_normal" x="2" y="124" w1="4" w2="5" w3="3" h1="2" h2="1" h3="2" />
-        <part id="tab_filler" x="0" y="112" w="2" h="12" />
-        <part id="tab_modified_icon_normal" x="32" y="112" w="5" h="5" />
-        <part id="tab_modified_icon_active" x="32" y="117" w="5" h="5" />
-        <part id="tab_close_icon_normal" x="37" y="112" w="5" h="5" />
-        <part id="tab_close_icon_active" x="37" y="117" w="5" h="5" />
-        <part id="tab_icon_bg_clicked" x="42" y="112" w="14" h="12" />
-        <part id="tab_icon_bg_hover" x="56" y="112" w="14" h="12" />
-        <part id="tab_home_icon_normal" x="32" y="240" w="7" h="8" />
-        <part id="tab_home_icon_active" x="40" y="240" w="7" h="8" />
-        <part id="editor_normal" x="40" y="96" w1="3" w2="10" w3="3" h1="3" h2="10" h3="3" />
-        <part id="editor_selected" x="56" y="96" w1="3" w2="10" w3="3" h1="3" h2="10" h3="3" />
-        <part id="colorbar_0" x="0" y="192" w1="5" w2="6" w3="5" h1="5" h2="6" h3="5" />
-        <part id="colorbar_1" x="16" y="192" w1="5" w2="6" w3="5" h1="5" h2="6" h3="5" />
-        <part id="colorbar_2" x="0" y="208" w1="5" w2="6" w3="5" h1="5" h2="6" h3="5" />
-        <part id="colorbar_3" x="16" y="208" w1="5" w2="6" w3="5" h1="5" h2="6" h3="5" />
-        <part id="colorbar_selection_hot" x="0" y="224" w1="5" w2="6" w3="5" h1="5" h2="6" h3="5" />
-        <part id="colorbar_selection" x="16" y="224" w1="5" w2="6" w3="5" h1="5" h2="6" h3="5" />
-        <part id="scrollbar_bg" x="64" y="144" w1="5" w2="6" w3="5" h1="5" h2="6" h3="5" />
-        <part id="scrollbar_thumb" x="64" y="160" w1="5" w2="6" w3="5" h1="5" h2="6" h3="5" />
-        <part id="mini_scrollbar_bg" x="64" y="176" w1="3" w2="2" w3="3" h1="3" h2="2" h3="3" />
-        <part id="mini_scrollbar_thumb" x="72" y="176" w1="3" w2="2" w3="3" h1="3" h2="2" h3="3" />
-        <part id="mini_scrollbar_bg_hot" x="64" y="184" w1="3" w2="2" w3="3" h1="3" h2="2" h3="3" />
-        <part id="mini_scrollbar_thumb_hot" x="72" y="184" w1="3" w2="2" w3="3" h1="3" h2="2" h3="3" />
-        <part id="transparent_scrollbar_bg" x="64" y="192" w1="3" w2="2" w3="3" h1="3" h2="2" h3="3" />
-        <part id="transparent_scrollbar_thumb" x="72" y="192" w1="3" w2="2" w3="3" h1="3" h2="2" h3="3" />
-        <part id="transparent_scrollbar_bg_hot" x="64" y="200" w1="3" w2="2" w3="3" h1="3" h2="2" h3="3" />
-        <part id="transparent_scrollbar_thumb_hot" x="72" y="200" w1="3" w2="2" w3="3" h1="3" h2="2" h3="3" />
-        <part id="tooltip" x="112" y="64" w1="5" w2="6" w3="5" h1="5" h2="5" h3="6" />
-        <part id="tooltip_arrow" x="128" y="64" w1="5" w2="6" w3="5" h1="5" h2="5" h3="6" />
-        <part id="ani_first" x="144" y="192" w="5" h="5" />
-        <part id="ani_previous" x="152" y="192" w="5" h="5" />
-        <part id="ani_play" x="160" y="192" w="5" h="5" />
-        <part id="ani_stop" x="168" y="192" w="5" h="5" />
-        <part id="ani_next" x="176" y="192" w="5" h="5" />
-        <part id="ani_last" x="184" y="192" w="5" h="5" />
-        <part id="pal_sort" x="152" y="200" w="5" h="5" />
-        <part id="pal_presets" x="160" y="200" w="5" h="5" />
-        <part id="pal_options" x="168" y="200" w="5" h="5" />
-        <part id="pal_resize" x="176" y="200" w="5" h="5" />
-        <part id="debug_continue" x="208" y="240" w="7" h="7" />
-        <part id="debug_pause" x="208" y="247" w="7" h="7" />
-        <part id="debug_step_into" x="222" y="240" w="7" h="7" />
-        <part id="debug_step_over" x="215" y="240" w="7" h="7" />
-        <part id="debug_step_out" x="229" y="240" w="7" h="7" />
-        <part id="debug_breakpoint" x="236" y="240" w="7" h="7" />
-        <part id="selection_replace" x="176" y="160" w="7" h="7" />
-        <part id="selection_add" x="184" y="160" w="7" h="7" />
-        <part id="selection_subtract" x="192" y="160" w="7" h="7" />
-        <part id="selection_intersect" x="200" y="160" w="7" h="7" />
-        <part id="unpinned" x="208" y="152" w="8" h="8" />
-        <part id="pinned" x="216" y="152" w="8" h="8" />
-        <part id="drop_down_button_left_normal" x="48" y="32" w1="3" w2="2" w3="3" h1="4" h2="6" h3="6" />
-        <part id="drop_down_button_left_hot" x="64" y="32" w1="3" w2="2" w3="3" h1="4" h2="6" h3="6" />
-        <part id="drop_down_button_left_focused" x="48" y="48" w1="3" w2="2" w3="3" h1="4" h2="6" h3="6" />
-        <part id="drop_down_button_left_selected" x="64" y="48" w1="3" w2="2" w3="3" h1="4" h2="6" h3="6" />
-        <part id="drop_down_button_right_normal" x="56" y="32" w1="2" w2="1" w3="3" h1="4" h2="6" h3="6" />
-        <part id="drop_down_button_right_hot" x="72" y="32" w1="2" w2="1" w3="3" h1="4" h2="6" h3="6" />
-        <part id="drop_down_button_right_focused" x="55" y="48" w1="2" w2="2" w3="3" h1="4" h2="6" h3="6" />
-        <part id="drop_down_button_right_selected" x="71" y="48" w1="2" w2="2" w3="3" h1="4" h2="6" h3="6" />
-        <part id="transformation_handle" x="208" y="144" w="5" h="5" />
-        <part id="pivot_handle" x="224" y="144" w="9" h="9" />
-        <part id="timeline_none" x="228" y="0" w1="2" w2="8" w3="2" h1="2" h2="8" h3="2" />
-        <part id="timeline_normal" x="240" y="0" w1="2" w2="8" w3="2" h1="2" h2="8" h3="2" />
-        <part id="timeline_active" x="252" y="0" w1="2" w2="8" w3="2" h1="2" h2="8" h3="2" />
-        <part id="timeline_hover" x="264" y="0" w1="2" w2="8" w3="2" h1="2" h2="8" h3="2" />
-        <part id="timeline_active_hover" x="276" y="0" w1="2" w2="8" w3="2" h1="2" h2="8" h3="2" />
-        <part id="timeline_clicked" x="288" y="0" w1="2" w2="8" w3="2" h1="2" h2="8" h3="2" />
-        <part id="timeline_open_eye_normal" x="240" y="12" w="12" h="12" />
-        <part id="timeline_open_eye_active" x="252" y="12" w="12" h="12" />
-        <part id="timeline_closed_eye_normal" x="240" y="24" w="12" h="12" />
-        <part id="timeline_closed_eye_active" x="252" y="24" w="12" h="12" />
-        <part id="timeline_open_padlock_normal" x="240" y="36" w="12" h="12" />
-        <part id="timeline_open_padlock_active" x="252" y="36" w="12" h="12" />
-        <part id="timeline_closed_padlock_normal" x="240" y="48" w="12" h="12" />
-        <part id="timeline_closed_padlock_active" x="252" y="48" w="12" h="12" />
-        <part id="timeline_continuous_normal" x="276" y="36" w="12" h="12" />
-        <part id="timeline_continuous_active" x="288" y="36" w="12" h="12" />
-        <part id="timeline_discontinuous_normal" x="276" y="48" w="12" h="12" />
-        <part id="timeline_discontinuous_active" x="288" y="48" w="12" h="12" />
-        <part id="timeline_closed_group_normal" x="276" y="60" w="12" h="12" />
-        <part id="timeline_closed_group_active" x="288" y="60" w="12" h="12" />
-        <part id="timeline_open_group_normal" x="276" y="72" w="12" h="12" />
-        <part id="timeline_open_group_active" x="288" y="72" w="12" h="12" />
-        <part id="timeline_empty_frame_normal" x="240" y="60" w1="5" w2="3" w3="4" h1="5" h2="3" h3="4" />
-        <part id="timeline_empty_frame_active" x="252" y="60" w1="5" w2="3" w3="4" h1="5" h2="3" h3="4" />
-        <part id="timeline_keyframe_normal" x="240" y="72" w1="5" w2="3" w3="4" h1="5" h2="3" h3="4" />
-        <part id="timeline_keyframe_active" x="252" y="72" w1="5" w2="3" w3="4" h1="5" h2="3" h3="4" />
-        <part id="timeline_from_left_normal" x="240" y="84" w1="0" w2="8" w3="4" h1="5" h2="3" h3="4" />
-        <part id="timeline_from_left_active" x="252" y="84" w1="0" w2="8" w3="4" h1="5" h2="3" h3="4" />
-        <part id="timeline_from_right_normal" x="240" y="96" w1="5" w2="7" w3="0" h1="5" h2="3" h3="4" />
-        <part id="timeline_from_right_active" x="252" y="96" w1="5" w2="7" w3="0" h1="5" h2="3" h3="4" />
-        <part id="timeline_from_both_normal" x="240" y="108" w1="0" w2="12" w3="0" h1="5" h2="3" h3="4" />
-        <part id="timeline_from_both_active" x="252" y="108" w1="0" w2="12" w3="0" h1="5" h2="3" h3="4" />
-        <part id="timeline_left_link_active" x="264" y="84" w1="3" w2="9" w3="0" h1="4" h2="1" h3="7" />
-        <part id="timeline_both_links_active" x="264" y="96" w1="0" w2="12" w3="0" h1="4" h2="1" h3="7" />
-        <part id="timeline_right_link_active" x="264" y="108" w1="0" w2="9" w3="3" h1="4" h2="1" h3="7" />
-        <part id="timeline_gear" x="264" y="12" w="12" h="12" />
-        <part id="timeline_gear_active" x="264" y="24" w="12" h="12" />
-        <part id="timeline_onionskin" x="264" y="36" w="12" h="12" />
-        <part id="timeline_onionskin_active" x="264" y="48" w="12" h="12" />
-        <part id="timeline_onionskin_range" x="240" y="120" w1="3" w2="6" w3="3" h1="3" h2="6" h3="3" />
-        <part id="timeline_padding" x="276" y="12" w1="1" w2="10" w3="1" h1="1" h2="10" h3="1" />
-        <part id="timeline_padding_tr" x="288" y="12" w1="1" w2="10" w3="1" h1="1" h2="10" h3="1" />
-        <part id="timeline_padding_bl" x="276" y="24" w1="1" w2="10" w3="1" h1="1" h2="10" h3="1" />
-        <part id="timeline_padding_br" x="288" y="24" w1="1" w2="10" w3="1" h1="1" h2="10" h3="1" />
-        <part id="timeline_drop_layer_deco" x="252" y="127" w1="3" w2="1" w3="3" h1="2" h2="1" h3="2" />
-        <part id="timeline_drop_frame_deco" x="252" y="120" w1="2" w2="1" w3="2" h1="3" h2="1" h3="3" />
-        <part id="timeline_loop_range" x="240" y="132" w1="4" w2="4" w3="4" h1="3" h2="6" h3="3" />
-        <part id="timeline_focused" x="228" y="12" w1="2" w2="8" w3="2" h1="2" h2="8" h3="2" />
-        <part id="timeline_zindex" x="272" y="122" w="6" h="6" />
-        <part id="flag_normal" x="0" y="240" w="16" h="10" />
-        <part id="flag_highlight" x="16" y="240" w="16" h="10" />
-        <part id="drop_pixels_ok" x="176" y="176" w="7" h="8" />
-        <part id="drop_pixels_ok_selected" x="176" y="184" w="7" h="8" />
-        <part id="drop_pixels_cancel" x="192" y="176" w="7" h="8" />
-        <part id="drop_pixels_cancel_selected" x="192" y="184" w="7" h="8" />
-        <part id="warning_box" x="112" y="80" w="9" h="10" />
-        <part id="canvas_nw" x="96" y="96" w="16" h="16" />
-        <part id="canvas_n" x="112" y="96" w="16" h="16" />
-        <part id="canvas_ne" x="128" y="96" w="16" h="16" />
-        <part id="canvas_w" x="96" y="112" w="16" h="16" />
-        <part id="canvas_c" x="112" y="112" w="16" h="16" />
-        <part id="canvas_e" x="128" y="112" w="16" h="16" />
-        <part id="canvas_sw" x="96" y="128" w="16" h="16" />
-        <part id="canvas_s" x="112" y="128" w="16" h="16" />
-        <part id="canvas_se" x="128" y="128" w="16" h="16" />
-        <part id="canvas_empty" x="96" y="96" w="1" h="1" />
-        <part id="ink_simple" x="144" y="144" w="16" h="16" />
-        <part id="ink_alpha_compositing" x="160" y="144" w="16" h="16" />
-        <part id="ink_copy_color" x="144" y="160" w="16" h="16" />
-        <part id="ink_lock_alpha" x="160" y="160" w="16" h="16" />
-        <part id="ink_shading" x="144" y="176" w="16" h="16" />
-        <part id="selection_opaque" x="208" y="176" w="16" h="10" />
-        <part id="selection_masked" x="224" y="176" w="16" h="10" />
-        <part id="pivot_northwest" x="208" y="192" w="7" h="7" />
-        <part id="pivot_north" x="216" y="192" w="7" h="7" />
-        <part id="pivot_northeast" x="224" y="192" w="7" h="7" />
-        <part id="pivot_west" x="208" y="200" w="7" h="7" />
-        <part id="pivot_center" x="216" y="200" w="7" h="7" />
-        <part id="pivot_east" x="224" y="200" w="7" h="7" />
-        <part id="pivot_southwest" x="208" y="208" w="7" h="7" />
-        <part id="pivot_south" x="216" y="208" w="7" h="7" />
-        <part id="pivot_southeast" x="224" y="208" w="7" h="7" />
-        <part id="icon_rgb" x="0" y="256" w="16" h="16" />
-        <part id="icon_grayscale" x="16" y="256" w="16" h="16" />
-        <part id="icon_indexed" x="32" y="256" w="16" h="16" />
-        <part id="icon_black" x="48" y="256" w="16" h="16" />
-        <part id="icon_white" x="64" y="256" w="16" h="16" />
-        <part id="icon_transparent" x="80" y="256" w="16" h="16" />
-        <part id="color_wheel_indicator" x="48" y="192" w="4" h="4" />
-        <part id="no_symmetry" x="128" y="240" w="13" h="13" />
-        <part id="horizontal_symmetry" x="144" y="240" w="13" h="13" />
-        <part id="vertical_symmetry" x="160" y="240" w="13" h="13" />
-        <part id="icon_arrow_down" x="144" y="256" w="7" h="4" />
-        <part id="icon_close" x="152" y="256" w="7" h="7" />
-        <part id="icon_search" x="160" y="256" w="8" h="8" />
-        <part id="icon_user_data" x="168" y="256" w="8" h="8" />
-        <part id="icon_layout" x="176" y="256" w="5" h="6" />
-        <part id="icon_pos" x="144" y="264" w="8" h="8" />
-        <part id="icon_size" x="152" y="264" w="8" h="8" />
-        <part id="icon_selsize" x="160" y="264" w="8" h="8" />
-        <part id="icon_frame" x="168" y="264" w="8" h="8" />
-        <part id="icon_clock" x="176" y="264" w="8" h="8" />
-        <part id="icon_start" x="184" y="264" w="8" h="8" />
-        <part id="icon_end" x="192" y="264" w="8" h="8" />
-        <part id="icon_angle" x="200" y="264" w="8" h="8" />
-        <part id="icon_key" x="208" y="264" w="8" h="8" />
-        <part id="icon_distance" x="216" y="264" w="8" h="8" />
-        <part id="icon_grid" x="224" y="264" w="8" h="8" />
-        <part id="icon_save" x="232" y="264" w="8" h="8" />
-        <part id="icon_save_small" x="240" y="264" w="8" h="8" />
-        <part id="icon_slice" x="248" y="264" w="8" h="8" />
-        <part id="icon_aspect_ratio" x="256" y="264" w="10" h="8" />
-        <part id="icon_delta" x="266" y="264" w="6" h="8" />
-        <part id="icon_add" x="184" y="200" w="5" h="5" />
-        <part id="tool_rectangular_marquee" x="144" y="0" w="16" h="16" />
-        <part id="tool_elliptical_marquee" x="160" y="0" w="16" h="16" />
-        <part id="tool_lasso" x="176" y="0" w="16" h="16" />
-        <part id="tool_polygonal_lasso" x="192" y="0" w="16" h="16" />
-        <part id="tool_magic_wand" x="208" y="0" w="16" h="16" />
-        <part id="tool_pencil" x="144" y="16" w="16" h="16" />
-        <part id="tool_spray" x="160" y="16" w="16" h="16" />
-        <part id="tool_eraser" x="144" y="32" w="16" h="16" />
-        <part id="tool_eyedropper" x="160" y="32" w="16" h="16" />
-        <part id="tool_hand" x="176" y="32" w="16" h="16" />
-        <part id="tool_move" x="192" y="32" w="16" h="16" />
-        <part id="tool_zoom" x="208" y="32" w="16" h="16" />
-        <part id="tool_slice" x="224" y="32" w="16" h="16" />
-        <part id="tool_paint_bucket" x="144" y="48" w="16" h="16" />
-        <part id="tool_gradient" x="160" y="48" w="16" h="16" />
-        <part id="tool_line" x="144" y="64" w="16" h="16" />
-        <part id="tool_curve" x="160" y="64" w="16" h="16" />
-        <part id="tool_rectangle" x="144" y="80" w="16" h="16" />
-        <part id="tool_filled_rectangle" x="160" y="80" w="16" h="16" />
-        <part id="tool_ellipse" x="176" y="80" w="16" h="16" />
-        <part id="tool_filled_ellipse" x="192" y="80" w="16" h="16" />
-        <part id="tool_contour" x="144" y="96" w="16" h="16" />
-        <part id="tool_polygon" x="160" y="96" w="16" h="16" />
-        <part id="tool_text" x="144" y="112" w="16" h="16" />
-        <part id="tool_blur" x="160" y="112" w="16" h="16" />
-        <part id="tool_jumble" x="176" y="112" w="16" h="16" />
-        <part id="tool_configuration" x="144" y="128" w="16" h="16" />
-        <part id="tool_minieditor" x="160" y="128" w="16" h="16" />
-        <part id="tool_timeline" x="176" y="128" w="16" h="16" />
-        <part id="simple_color_border" x="16" y="32" w1="3" w2="6" w3="3" h1="3" h2="6" h3="3" />
-        <part id="simple_color_selected" x="32" y="32" w1="3" w2="6" w3="3" h1="3" h2="6" h3="3" />
-        <part id="aseprite_face" x="0" y="272" w="28" h="30" />
-        <part id="aseprite_face_mouse" x="28" y="272" w="28" h="30" />
-        <part id="aseprite_face_pushed" x="56" y="272" w="28" h="30" />
-        <part id="linear_gradient" x="176" y="208" w="8" h="8" />
-        <part id="radial_gradient" x="184" y="208" w="8" h="8" />
-        <part id="folder_icon_small" x="144" y="272" w="10" h="8" />
-        <part id="folder_icon_big" x="176" y="272" w="32" h="32" />
-        <part id="folder_icon_medium" x="160" y="272" w="16" h="16" />
-        <part id="outline_circle" x="144" y="226" w="13" h="13" />
-        <part id="outline_square" x="160" y="226" w="13" h="13" />
-        <part id="outline_horizontal" x="176" y="226" w="13" h="13" />
-        <part id="outline_vertical" x="192" y="226" w="13" h="13" />
-        <part id="outline_empty_pixel" x="208" y="224" w="5" h="5" />
-        <part id="outline_full_pixel" x="214" y="224" w="5" h="5" />
-        <part id="dynamics" x="176" y="144" w="16" h="16" />
-        <part id="dynamics_on" x="192" y="144" w="16" h="16" />
-        <part id="tiles" x="144" y="208" w="6" h="6" />
-        <part id="tiles_manual" x="150" y="208" w="6" h="6" />
-        <part id="tiles_auto" x="156" y="208" w="6" h="6" />
-        <part id="tiles_stack" x="162" y="208" w="6" h="6" />
-        <part id="cursor_skew_n" x="272" y="192" w="16" h="16" focusx="8" focusy="8" />
-        <part id="cursor_skew_s" x="288" y="192" w="16" h="16" focusx="8" focusy="8" />
-        <part id="cursor_skew_sw" x="272" y="208" w="16" h="16" focusx="8" focusy="8" />
-        <part id="cursor_skew_se" x="288" y="208" w="16" h="16" focusx="8" focusy="8" />
-        <part id="cursor_skew_w" x="272" y="176" w="16" h="16" focusx="8" focusy="8" />
-        <part id="cursor_skew_e" x="288" y="176" w="16" h="16" focusx="8" focusy="8" />
-        <part id="cursor_skew_nw" x="272" y="160" w="16" h="16" focusx="8" focusy="8" />
-        <part id="cursor_skew_ne" x="288" y="160" w="16" h="16" focusx="8" focusy="8" />
-        <part id="one_win_icon" x="96" y="256" w="8" h="7" />
-        <part id="multi_win_icon" x="104" y="256" w="8" h="7" />
-        <part id="spin_up" x="128" y="256" w="5" h="3" />
-        <part id="spin_down" x="128" y="259" w="5" h="3" />
-        <part id="right_diagonal_symmetry" x="176" y="240" w="13" h="13" />
-        <part id="left_diagonal_symmetry" x="192" y="240" w="13" h="13" />
-=======
         <part id="cursor_normal" x="80" y="0" w="16" h="16" focusx="0" focusy="0"/>
         <part id="cursor_normal_add" x="80" y="16" w="16" h="16" focusx="0" focusy="0"/>
         <part id="cursor_crosshair" x="96" y="32" w="16" h="16" focusx="7" focusy="7"/>
@@ -719,6 +376,7 @@
         <part id="icon_close" x="152" y="256" w="7" h="7"/>
         <part id="icon_search" x="160" y="256" w="8" h="8"/>
         <part id="icon_user_data" x="168" y="256" w="8" h="8"/>
+        <part id="icon_layout" x="176" y="256" w="5" h="6"/>
         <part id="icon_pos" x="144" y="264" w="8" h="8"/>
         <part id="icon_size" x="152" y="264" w="8" h="8"/>
         <part id="icon_selsize" x="160" y="264" w="8" h="8"/>
@@ -801,7 +459,6 @@
         <part id="spin_down" x="128" y="259" w="5" h="3"/>
         <part id="right_diagonal_symmetry" x="176" y="240" w="13" h="13"/>
         <part id="left_diagonal_symmetry" x="192" y="240" w="13" h="13"/>
->>>>>>> af349ce7
     </parts>
     <styles>
         <style id="box"/>
