// Aseprite Document Library
// Copyright (C) 2019-2021  Igara Studio S.A.
// Copyright (C) 2001-2016  David Capello
//
// This file is released under the terms of the MIT license.
// Read LICENSE.txt for more information.

#ifdef HAVE_CONFIG_H
#include "config.h"
#endif

#include "doc/remap.h"

#include "base/base.h"
#include "doc/palette.h"
#include "doc/palette_picks.h"

#include <algorithm>

namespace doc {

Remap create_remap_to_move_picks(const PalettePicks& picks, int beforeIndex)
{
  Remap map(picks.size());

  int selectedTotal = 0;
  int selectedBeforeIndex = 0;

  for (int i=0; i<map.size(); ++i) {
    if (picks[i]) {
      ++selectedTotal;
      if (i < beforeIndex)
        ++selectedBeforeIndex;
    }
  }

  for (int i=0, j=0, k=0; i<map.size(); ++i) {
    if (k == beforeIndex - selectedBeforeIndex)
      k += selectedTotal;

    if (picks[i]) {
      map.map(i, beforeIndex - selectedBeforeIndex + j);
      ++j;
    }
    else {
      map.map(i, k++);
    }
  }

  return map;
}

Remap create_remap_to_expand_palette(int size, int count, int beforeIndex)
{
  Remap map(size);

  int j, k = 0;
  for (int i=0; i<size; ++i) {
    if (i < beforeIndex)
      j = i;
    else if (i + count < size)
      j = i + count;
    else
      j = beforeIndex + (k++);

    map.map(i, j);
  }
  return map;
}

Remap create_remap_to_change_palette(
  const Palette* oldPalette, const Palette* newPalette,
  const int oldMaskIndex,
  const bool remapMaskIndex)
{
  Remap remap(std::max(oldPalette->size(), newPalette->size()));
  int maskIndex = oldMaskIndex;

  if (maskIndex >= 0) {
    if (remapMaskIndex &&
        oldPalette->getEntry(maskIndex) !=
        newPalette->getEntry(maskIndex)) {
      color_t maskColor = oldPalette->getEntry(maskIndex);
      int r = rgba_getr(maskColor);
      int g = rgba_getg(maskColor);
      int b = rgba_getb(maskColor);
      int a = rgba_geta(maskColor);

      // Find the new mask color
      maskIndex = newPalette->findExactMatch(r, g, b, a, -1);
      if (maskIndex >= 0)
        remap.map(oldMaskIndex, maskIndex);
    }
    else {
      remap.map(maskIndex, maskIndex);
    }
  }

  for (int i=0; i<oldPalette->size(); ++i) {
    if (i == oldMaskIndex)
      continue;

    const color_t color = oldPalette->getEntry(i);

    // If in both palettes, it's the same color, we don't need to
    // remap this entry.
    if (color == newPalette->getEntry(i)) {
      remap.map(i, i);
      continue;
    }

    int j = newPalette->findExactMatch(
      rgba_getr(color),
      rgba_getg(color),
      rgba_getb(color),
      rgba_geta(color), maskIndex);

    if (j < 0)
      j = newPalette->findBestfit(
        rgba_getr(color),
        rgba_getg(color),
        rgba_getb(color),
        rgba_geta(color), maskIndex);

    remap.map(i, j);
  }
  return remap;
}

void Remap::merge(const Remap& other)
{
  for (int i=0; i<size(); ++i) {
    m_map[i] = other[m_map[i]];
  }
}

Remap Remap::invert() const
{
  Remap inv(size());

  for (int i=0; i<size(); ++i)
<<<<<<< HEAD
    inv.m_map[i] = kNoMap;

  for (int i=0; i<size(); ++i) {
    int j = m_map[i];
    if (j == kNoMap ||
        // Already mapped
        inv.m_map[j] != kNoMap)
      continue;
    inv.map(j, i);
  }

  for (int i=0; i<size(); ++i)
    if (inv.m_map[i] == kNoMap)
      inv.m_map[i] = i;

=======
    inv.unused(i);
  for (int i=0; i<size(); ++i) {
    if (operator[](i) != kUnused)
      inv.map(operator[](i), i);
  }
>>>>>>> 613cd38d
  return inv;
}

bool Remap::isFor8bit() const
{
  for (int i=0; i<size(); ++i) {
    // Moving entries between [0,255] range to or from [256,+inf)
    // range are invalid for 8-bit images.
    if ((i <  256 && m_map[i] >= 256) ||
        (i >= 256 && m_map[i] <  256))
      return false;
  }
  return true;
}

bool Remap::isInvertible(const PalettePicks& usedEntries) const
{
  PalettePicks picks(size());
  const int n = std::min(size(), usedEntries.size());
  for (int i=0; i<n; ++i) {
    if (!usedEntries[i])
      continue;

    int j = m_map[i];
    if (j == kNoMap)
      continue;

    if (picks[j])
      return false;

    picks[j] = true;
  }
  return true;
}

bool Remap::isIdentity() const
{
  for (int i=0; i<size(); ++i) {
    if (m_map[i] != i)
      return false;
  }
  return true;
}

} // namespace doc<|MERGE_RESOLUTION|>--- conflicted
+++ resolved
@@ -139,29 +139,19 @@
   Remap inv(size());
 
   for (int i=0; i<size(); ++i)
-<<<<<<< HEAD
-    inv.m_map[i] = kNoMap;
+    inv.unused(i);
 
   for (int i=0; i<size(); ++i) {
     int j = m_map[i];
-    if (j == kNoMap ||
-        // Already mapped
-        inv.m_map[j] != kNoMap)
-      continue;
+    if (j == kUnused ||
+        j == kNoTile ||
+        inv.m_map[j] != kUnused) { // Already mapped (strange case, we
+                                   // cannot invert this Remap)
+      continue;
+    }
     inv.map(j, i);
   }
 
-  for (int i=0; i<size(); ++i)
-    if (inv.m_map[i] == kNoMap)
-      inv.m_map[i] = i;
-
-=======
-    inv.unused(i);
-  for (int i=0; i<size(); ++i) {
-    if (operator[](i) != kUnused)
-      inv.map(operator[](i), i);
-  }
->>>>>>> 613cd38d
   return inv;
 }
 
@@ -186,8 +176,10 @@
       continue;
 
     int j = m_map[i];
-    if (j == kNoMap)
-      continue;
+    if (j == kUnused ||
+        j == kNoTile) {
+      continue;
+    }
 
     if (picks[j])
       return false;
@@ -200,8 +192,11 @@
 bool Remap::isIdentity() const
 {
   for (int i=0; i<size(); ++i) {
-    if (m_map[i] != i)
+    int j = m_map[i];
+    if (j != i &&
+        j != kUnused) {
       return false;
+    }
   }
   return true;
 }
