/* Aseprite
 * Copyright (C) 2001-2013  David Capello
 *
 * This program is free software; you can redistribute it and/or modify
 * it under the terms of the GNU General Public License as published by
 * the Free Software Foundation; either version 2 of the License, or
 * (at your option) any later version.
 *
 * This program is distributed in the hope that it will be useful,
 * but WITHOUT ANY WARRANTY; without even the implied warranty of
 * MERCHANTABILITY or FITNESS FOR A PARTICULAR PURPOSE.  See the
 * GNU General Public License for more details.
 *
 * You should have received a copy of the GNU General Public License
 * along with this program; if not, write to the Free Software
 * Foundation, Inc., 59 Temple Place, Suite 330, Boston, MA  02111-1307  USA
 */

#ifdef HAVE_CONFIG_H
#include "config.h"
#endif

#include "ui/ui.h"

#include "app/app.h"
#include "app/commands/command.h"
#include "app/commands/commands.h"
#include "app/context.h"
#include "app/modules/editors.h"
#include "app/modules/gfx.h"
#include "app/settings/document_settings.h"
#include "app/settings/settings.h"
#include "app/ui/editor/editor.h"
#include "app/ui/keyboard_shortcuts.h"
#include "app/ui/status_bar.h"
#include "app/util/render.h"
#include "doc/conversion_she.h"
#include "doc/image.h"
#include "doc/palette.h"
#include "doc/primitives.h"
#include "doc/sprite.h"
#include "she/scoped_handle.h"
#include "she/surface.h"
#include "she/system.h"

#define PREVIEW_TILED           1
#define PREVIEW_FIT_ON_SCREEN   2

namespace app {

using namespace ui;
using namespace doc;
using namespace filters;

class PreviewWindow : public Window {
public:
  PreviewWindow(Context* context, Editor* editor)
    : Window(DesktopWindow)
    , m_context(context)
    , m_editor(editor)
    , m_doc(editor->document())
    , m_sprite(editor->sprite())
    , m_pal(m_sprite->getPalette(editor->frame()))
    , m_index_bg_color(-1)
    , m_doublebuf(Image::create(IMAGE_RGB, ui::display_w(), ui::display_h()))
    , m_doublesur(she::instance()->createRgbaSurface(ui::display_w(), ui::display_h()))
    , m_zoom(editor->zoom()) {
    // Do not use DocumentWriter (do not lock the document) because we
    // will call other sub-commands (e.g. previous frame, next frame,
    // etc.).
    View* view = View::getView(editor);
    IDocumentSettings* docSettings = context->settings()->getDocumentSettings(m_doc);
    m_tiled = docSettings->getTiledMode();

    // Free mouse
    editor->getManager()->freeMouse();

    // Clear extras (e.g. pen preview)
    m_doc->destroyExtraCel();

    gfx::Rect vp = view->getViewportBounds();
    gfx::Point scroll = view->getViewScroll();

    m_oldMousePos = ui::get_mouse_position();
    m_pos.x = -scroll.x + vp.x + editor->offsetX();
    m_pos.y = -scroll.y + vp.y + editor->offsetY();

    setFocusStop(true);
    captureMouse();
  }

protected:
  virtual bool onProcessMessage(Message* msg) override {
    switch (msg->type()) {

      case kCloseMessage:
        releaseMouse();
        break;

      case kMouseMoveMessage: {
        MouseMessage* mouseMsg = static_cast<MouseMessage*>(msg);
        gfx::Point mousePos = mouseMsg->position();

        gfx::Rect bounds = getBounds();
        gfx::Border border;
        if (bounds.w > 64*guiscale()) {
          border.left(32*guiscale());
          border.right(32*guiscale());
        }
        if (bounds.h > 64*guiscale()) {
          border.top(32*guiscale());
          border.bottom(32*guiscale());
        }

        m_delta += mousePos - m_oldMousePos;
        m_oldMousePos = mousePos;

        invalidate();
        break;
      }

      case kMouseUpMessage: {
        closeWindow(this);
        break;
      }

      case kKeyDownMessage: {
        KeyMessage* keyMsg = static_cast<KeyMessage*>(msg);
        Command* command = NULL;
        KeyboardShortcuts::instance()
          ->getCommandFromKeyMessage(msg, &command, NULL);

        // Change frame
        if (command != NULL &&
            (strcmp(command->short_name(), CommandId::GotoFirstFrame) == 0 ||
             strcmp(command->short_name(), CommandId::GotoPreviousFrame) == 0 ||
             strcmp(command->short_name(), CommandId::GotoNextFrame) == 0 ||
             strcmp(command->short_name(), CommandId::GotoLastFrame) == 0)) {
          m_context->executeCommand(command);
          invalidate();
          m_render.reset(NULL); // Re-render
        }
#if 0
        // Play the animation
        else if (command != NULL &&
                 strcmp(command->short_name(), CommandId::PlayAnimation) == 0) {
          // TODO
        }
#endif
        // Change background color
        else if (keyMsg->scancode() == kKeyPlusPad ||
                 keyMsg->unicodeChar() == '+') {
          if (m_index_bg_color == -1 ||
            m_index_bg_color < m_pal->size()-1) {
            ++m_index_bg_color;

            invalidate();
          }
        }
        else if (keyMsg->scancode() == kKeyMinusPad ||
                 keyMsg->unicodeChar() == '-') {
          if (m_index_bg_color >= 0) {
            --m_index_bg_color;     // can be -1 which is the checked background

            invalidate();
          }
        }
        else {
          closeWindow(this);
        }

        return true;
      }

      case kSetCursorMessage:
        ui::set_mouse_cursor(kNoCursor);
        return true;
    }

    return Window::onProcessMessage(msg);
  }

  virtual void onPaint(PaintEvent& ev) override {
    Graphics* g = ev.getGraphics();

    // Render sprite and leave the result in 'render' variable
    if (m_render == NULL) {
      RenderEngine renderEngine(
        m_doc, m_sprite,
        m_editor->layer(),
        m_editor->frame());

      m_render.reset(
        renderEngine.renderSprite(
          0, 0, m_sprite->width(), m_sprite->height(),
<<<<<<< HEAD
          m_editor->frame(), Zoom(1, 1), false, false));
=======
          m_editor->frame(), 0, false, false,
          Editor::getRenderImageBuffer()));
>>>>>>> 91aeddd7
    }

    int x, y, w, h, u, v;
    x = m_pos.x + m_zoom.apply(m_zoom.remove(m_delta.x));
    y = m_pos.y + m_zoom.apply(m_zoom.remove(m_delta.y));
    w = m_zoom.apply(m_sprite->width());
    h = m_zoom.apply(m_sprite->height());

    if (m_tiled & TILED_X_AXIS) x = SGN(x) * (ABS(x)%w);
    if (m_tiled & TILED_Y_AXIS) y = SGN(y) * (ABS(y)%h);

    if (m_index_bg_color == -1)
      RenderEngine::renderCheckedBackground(m_doublebuf, -m_pos.x, -m_pos.y, m_zoom);
    else
      doc::clear_image(m_doublebuf, m_pal->getEntry(m_index_bg_color));

    switch (m_tiled) {
      case TILED_NONE:
        RenderEngine::renderImage(m_doublebuf, m_render, m_pal, x, y, m_zoom);
        break;
      case TILED_X_AXIS:
        for (u=x-w; u<ui::display_w()+w; u+=w)
          RenderEngine::renderImage(m_doublebuf, m_render, m_pal, u, y, m_zoom);
        break;
      case TILED_Y_AXIS:
        for (v=y-h; v<ui::display_h()+h; v+=h)
          RenderEngine::renderImage(m_doublebuf, m_render, m_pal, x, v, m_zoom);
        break;
      case TILED_BOTH:
        for (v=y-h; v<ui::display_h()+h; v+=h)
          for (u=x-w; u<ui::display_w()+w; u+=w)
            RenderEngine::renderImage(m_doublebuf, m_render, m_pal, u, v, m_zoom);
        break;
    }

    doc::convert_image_to_surface(m_doublebuf, m_pal,
      m_doublesur, 0, 0, 0, 0, m_doublebuf->width(), m_doublebuf->height());
    g->blit(m_doublesur, 0, 0, 0, 0, m_doublesur->width(), m_doublesur->height());
  }

private:
  Context* m_context;
  Editor* m_editor;
  Document* m_doc;
  Sprite* m_sprite;
  const Palette* m_pal;
  gfx::Point m_pos;
  gfx::Point m_oldMousePos;
  gfx::Point m_delta;
  Zoom m_zoom;
  int m_index_bg_color;
  base::UniquePtr<Image> m_render;
  base::UniquePtr<Image> m_doublebuf;
  she::ScopedHandle<she::Surface> m_doublesur;
  filters::TiledMode m_tiled;
};

class PreviewCommand : public Command {
public:
  PreviewCommand();
  Command* clone() const override { return new PreviewCommand(*this); }

protected:
  bool onEnabled(Context* context);
  void onExecute(Context* context);
};

PreviewCommand::PreviewCommand()
  : Command("Preview",
            "Preview",
            CmdUIOnlyFlag)
{
}

bool PreviewCommand::onEnabled(Context* context)
{
  return context->checkFlags(ContextFlags::ActiveDocumentIsWritable |
                             ContextFlags::HasActiveSprite);
}

// Shows the sprite using the complete screen.
void PreviewCommand::onExecute(Context* context)
{
  Editor* editor = current_editor;

  // Cancel operation if current editor does not have a sprite
  if (!editor || !editor->sprite())
    return;

  PreviewWindow window(context, editor);
  window.openWindowInForeground();
}

Command* CommandFactory::createPreviewCommand()
{
  return new PreviewCommand;
}

} // namespace app<|MERGE_RESOLUTION|>--- conflicted
+++ resolved
@@ -193,12 +193,8 @@
       m_render.reset(
         renderEngine.renderSprite(
           0, 0, m_sprite->width(), m_sprite->height(),
-<<<<<<< HEAD
-          m_editor->frame(), Zoom(1, 1), false, false));
-=======
-          m_editor->frame(), 0, false, false,
+          m_editor->frame(), Zoom(1, 1), false, false,
           Editor::getRenderImageBuffer()));
->>>>>>> 91aeddd7
     }
 
     int x, y, w, h, u, v;
