--- conflicted
+++ resolved
@@ -1,5 +1,5 @@
 /* Aseprite
- * Copyright (C) 2001-2013  David Capello
+ * Copyright (C) 2001-2014  David Capello
  *
  * This program is free software; you can redistribute it and/or modify
  * it under the terms of the GNU General Public License as published by
@@ -29,17 +29,7 @@
 #include <string>
 #include <vector>
 
-<<<<<<< HEAD
-namespace ui {
-  class MenuBar;
-  class Widget;
-  class Window;
-}
-
 namespace doc {
-=======
-namespace raster {
->>>>>>> d69a4180
   class Layer;
 }
 
@@ -112,7 +102,7 @@
   void app_rebuild_documents_tabs();
   PixelFormat app_get_current_pixel_format();
   void app_default_statusbar_message();
-  int app_get_color_to_clear_layer(Layer* layer);
+  int app_get_color_to_clear_layer(doc::Layer* layer);
 
 } // namespace app
 
