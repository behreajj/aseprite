--- conflicted
+++ resolved
@@ -1726,41 +1726,6 @@
     }
   }
 
-<<<<<<< HEAD
-  skin::Style* style;
-  bool fromLeft = false;
-  bool fromRight = false;
-  if (is_empty || !data) {
-    style = styles.timelineEmptyFrame();
-  }
-  else {
-    // Calculate which cel is next to this one (in previous and next
-    // frame).
-    Cel* left = (data->prevIt != data->end ? *data->prevIt: nullptr);
-    Cel* right = (data->nextIt != data->end ? *data->nextIt: nullptr);
-    if (left && left->frame() != frame-1) left = nullptr;
-    if (right && right->frame() != frame+1) right = nullptr;
-
-    ObjectId leftImg = (left ? left->image()->id(): 0);
-    ObjectId rightImg = (right ? right->image()->id(): 0);
-    fromLeft = (leftImg == cel->image()->id());
-    fromRight = (rightImg == cel->image()->id());
-
-    if (fromLeft && fromRight)
-      style = styles.timelineFromBoth();
-    else if (fromLeft)
-      style = styles.timelineFromLeft();
-    else if (fromRight)
-      style = styles.timelineFromRight();
-    else
-      style = styles.timelineKeyframe();
-  }
-  drawPart(g, bounds, NULL, style, is_active, is_hover);
-
-  // Draw decorators to link the activeCel with its links.
-  if (data && data->activeIt != data->end)
-    drawCelLinkDecorators(g, bounds, cel, frame, is_active, is_hover, data);
-=======
   if (!docPref().thumbnails.enabled() || m_zoom > 1 || !image) {
     bounds.h = headerBoxHeight();
 
@@ -1777,26 +1742,25 @@
           b2);
       }
     }
->>>>>>> eca0ac22
 
     bounds.w = headerBoxWidth();
 
     skin::Style* style;
     bool fromLeft = false;
     bool fromRight = false;
-    if (is_empty) {
+    if (is_empty || !data) {
       style = styles.timelineEmptyFrame();
     }
     else {
       // Calculate which cel is next to this one (in previous and next
       // frame).
-      Cel* left = (data->prevIt != data->end ? *data->prevIt : nullptr);
-      Cel* right = (data->nextIt != data->end ? *data->nextIt : nullptr);
-      if (left && left->frame() != frame - 1) left = nullptr;
-      if (right && right->frame() != frame + 1) right = nullptr;
-
-      ObjectId leftImg = (left ? left->image()->id() : 0);
-      ObjectId rightImg = (right ? right->image()->id() : 0);
+      Cel* left = (data->prevIt != data->end ? *data->prevIt: nullptr);
+      Cel* right = (data->nextIt != data->end ? *data->nextIt: nullptr);
+      if (left && left->frame() != frame-1) left = nullptr;
+      if (right && right->frame() != frame+1) right = nullptr;
+
+      ObjectId leftImg = (left ? left->image()->id(): 0);
+      ObjectId rightImg = (right ? right->image()->id(): 0);
       fromLeft = (leftImg == cel->image()->id());
       fromRight = (rightImg == cel->image()->id());
 
@@ -1812,7 +1776,8 @@
     drawPart(g, bounds, NULL, style, is_active, is_hover);
 
     if (m_zoom > 1) {
-      if (style == styles.timelineFromBoth() || style == styles.timelineFromRight()) {
+      if (style == styles.timelineFromBoth() ||
+          style == styles.timelineFromRight()) {
         style = styles.timelineFromBoth();
         while ((bounds.x += bounds.w) < full_bounds.x + full_bounds.w) {
           drawPart(g, bounds, NULL, style, is_active, is_hover);
@@ -1821,7 +1786,7 @@
     }
 
     // Draw decorators to link the activeCel with its links.
-    if (data->activeIt != data->end)
+    if (data && data->activeIt != data->end)
       drawCelLinkDecorators(g, full_bounds, cel, frame, is_active, is_hover, data);
   }
 }
