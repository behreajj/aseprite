--- conflicted
+++ resolved
@@ -368,7 +368,6 @@
   }
 
   m_window->setColor(m_color, ColorPopup::ChangeType);
-<<<<<<< HEAD
   m_window->remapWindow();
 
   fit_bounds(
@@ -381,7 +380,7 @@
       if (!pinned || (forcePinned && m_hiddenPopupBounds.isEmpty())) {
         gfx::Rect bounds = getWidgetBounds(this);
 
-        winBounds.x = base::clamp(bounds.x, workarea.x, workarea.x2()-winBounds.w);
+        winBounds.x = std::clamp(bounds.x, workarea.x, workarea.x2()-winBounds.w);
         if (bounds.y2()+winBounds.h <= workarea.y2())
           winBounds.y = std::max(workarea.y, bounds.y2());
         else
@@ -394,29 +393,6 @@
         winBounds = convertBounds(m_windowDefaultBounds);
       }
     });
-=======
-  m_window->openWindow();
-
-  gfx::Rect winBounds;
-  if (!pinned || (forcePinned && m_hiddenPopupBounds.isEmpty())) {
-    winBounds = gfx::Rect(m_window->bounds().origin(),
-                          m_window->sizeHint());
-    winBounds.x = std::clamp(bounds().x, 0, ui::display_w()-winBounds.w);
-    if (bounds().y2() <= ui::display_h()-winBounds.h)
-      winBounds.y = std::max(0, bounds().y2());
-    else
-      winBounds.y = std::max(0, bounds().y-winBounds.h);
-  }
-  else if (forcePinned) {
-    winBounds = m_hiddenPopupBounds;
-  }
-  else {
-    winBounds = m_windowDefaultBounds;
-  }
-  winBounds.x = std::clamp(winBounds.x, 0, ui::display_w()-winBounds.w);
-  winBounds.y = std::clamp(winBounds.y, 0, ui::display_h()-winBounds.h);
-  m_window->setBounds(winBounds);
->>>>>>> 25fbe786
 
   m_window->openWindow();
 
