--- conflicted
+++ resolved
@@ -157,15 +157,13 @@
 
   void clearAndInvalidateRange();
 
-<<<<<<< HEAD
+  void refresh();
+
   // Dockable impl
   int dockableAt() const override
   {
     return ui::TOP | ui::BOTTOM | ui::LEFT | ui::RIGHT | ui::EXPANSIVE;
   }
-=======
-  void refresh();
->>>>>>> af349ce7
 
 protected:
   bool onProcessMessage(ui::Message* msg) override;
