--- conflicted
+++ resolved
@@ -69,11 +69,8 @@
 SetPixelFormat::SetPixelFormat(Sprite* sprite,
                                const PixelFormat newFormat,
                                const render::Dithering& dithering,
-<<<<<<< HEAD
+                               const doc::RgbMapAlgorithm mapAlgorithm,
                                doc::rgba_to_graya_func toGray,
-=======
-                               const doc::RgbMapAlgorithm mapAlgorithm,
->>>>>>> e7b955a0
                                render::TaskDelegate* delegate)
   : WithSprite(sprite)
   , m_oldFormat(sprite->pixelFormat())
