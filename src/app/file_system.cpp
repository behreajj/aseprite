// Aseprite
// Copyright (C) 2019-2021  Igara Studio S.A.
// Copyright (C) 2001-2018  David Capello
//
// This program is distributed under the terms of
// the End-User License Agreement for Aseprite.

/* Some of the original code to handle PIDLs come from the
   MiniExplorer example of the Vaca library:
   https://github.com/dacap/vaca
   Copyright (C) by David Capello (MIT License)
 */

#ifdef HAVE_CONFIG_H
#include "config.h"
#endif

#include "app/file_system.h"

#include "base/fs.h"
#include "base/string.h"
#include "os/surface.h"
#include "os/system.h"
#include "os/window.h"

#include <algorithm>
#include <cstdio>
#include <map>
#include <utility>
#include <vector>

#ifdef _WIN32
  #include "base/win/comptr.h"

  #include <windows.h>

  #include <shlobj.h>
  #include <shlwapi.h>

  #define MYPC_CSLID  "::{20D04FE0-3AEA-1069-A2D8-08002B30309D}"
#else
  #include <dirent.h>
  #include <sys/stat.h>
#endif

//////////////////////////////////////////////////////////////////////

#ifndef MAX_PATH
  #define MAX_PATH 4096
#endif

#define NOTINITIALIZED  "{*empty*}"

#define FS_TRACE(...)           // TRACE

namespace app {

namespace {

class FileItem;
using FileItemMap = std::map<std::string, FileItem*>;

// the root of the file-system
FileItem* rootitem = nullptr;
FileItemMap* fileitems_map = nullptr;
unsigned int current_file_system_version = 0;

#ifdef _WIN32
  base::ComPtr<IMalloc> shl_imalloc;
  base::ComPtr<IShellFolder> shl_idesktop;
#endif

// a position in the file-system
class FileItem : public IFileItem {
public:
  // TODO make all these fields private
  std::string m_keyname;
  std::string m_filename;
  std::string m_displayname;
  FileItem* m_parent;
  FileItemList m_children;
  unsigned int m_version;
  bool m_removed;
  mutable bool m_is_folder;
  std::atomic<double> m_thumbnailProgress;
  std::atomic<os::Surface*> m_thumbnail;
#ifdef _WIN32
  LPITEMIDLIST m_pidl;            // relative to parent
  LPITEMIDLIST m_fullpidl;        // relative to the Desktop folder
                                  // (like a full path-name, because the
                                  // desktop is the root on Windows)
#endif

  FileItem(FileItem* parent);
  ~FileItem();

  void insertChildSorted(FileItem* child);
  int compare(const FileItem& that) const;

  bool operator<(const FileItem& that) const { return compare(that) < 0; }
  bool operator>(const FileItem& that) const { return compare(that) > 0; }
  bool operator==(const FileItem& that) const { return compare(that) == 0; }
  bool operator!=(const FileItem& that) const { return compare(that) != 0; }

  // IFileItem impl
  bool isFolder() const override;
  bool isBrowsable() const override;
  bool isHidden() const override;
  bool isExistent() const override;

  const std::string& keyName() const override;
  const std::string& fileName() const override;
  const std::string& displayName() const override;

  IFileItem* parent() const override;
  const FileItemList& children() override;
  void createDirectory(const std::string& dirname) override;

  bool hasExtension(const base::paths& extensions) override;

  double getThumbnailProgress() override { return m_thumbnailProgress; }
  void setThumbnailProgress(double progress) override {
    m_thumbnailProgress = progress;
  }

  os::SurfaceRef getThumbnail() override;
  void setThumbnail(const os::SurfaceRef& thumbnail) override;

  // Calls "delete this"
  void deleteItem() {
    FileSystemModule::instance()->ItemRemoved(this);

    if (m_parent) {
      auto& container = m_parent->m_children;
      auto it = std::find(container.begin(), container.end(), this);
      if (it != container.end())
        container.erase(it);
    }

    auto it = fileitems_map->find(m_keyname);
    if (it != fileitems_map->end())
      fileitems_map->erase(it);

    // Delete all children recursively
    for (auto ichild : m_children) {
      FileItem* child = static_cast<FileItem*>(ichild);
      child->m_parent = nullptr;
      child->deleteItem();
    }

    delete this;
  }
};

} // anonymous namespace

// A more easy PIDLs interface (without using the SH* & IL* routines of W2K)
#ifdef _WIN32
  static SFGAOF get_pidl_attrib(FileItem* fileitem, SFGAOF attrib);
  static void update_by_pidl(FileItem* fileitem, SFGAOF attrib);
  static LPITEMIDLIST concat_pidl(LPITEMIDLIST pidlHead, LPITEMIDLIST pidlTail);
  static UINT get_pidl_size(LPITEMIDLIST pidl);
  static LPITEMIDLIST get_next_pidl(LPITEMIDLIST pidl);
  static LPITEMIDLIST get_last_pidl(LPITEMIDLIST pidl);
  static LPITEMIDLIST clone_pidl(LPITEMIDLIST pidl);
  static LPITEMIDLIST remove_last_pidl(LPITEMIDLIST pidl);
  static void free_pidl(LPITEMIDLIST pidl);
  static std::string get_key_for_pidl(LPITEMIDLIST pidl);

  static FileItem* get_fileitem_by_fullpidl(LPITEMIDLIST pidl, bool create_if_not);
  static void put_fileitem(FileItem* fileitem);
#else
  static FileItem* get_fileitem_by_path(const std::string& path, bool create_if_not);
  static std::string remove_backslash_if_needed(const std::string& filename);
  static std::string get_key_for_filename(const std::string& filename);
  static void put_fileitem(FileItem* fileitem);
#endif

FileSystemModule* FileSystemModule::m_instance = nullptr;

FileSystemModule::FileSystemModule()
{
  ASSERT(m_instance == NULL);
  m_instance = this;

  fileitems_map = new FileItemMap;

#ifdef _WIN32
  /* get the IMalloc interface */
  HRESULT hr = SHGetMalloc(&shl_imalloc);
  if (hr != S_OK)
    throw std::runtime_error("Error initializing file system. Report this problem. (SHGetMalloc failed.)");

  /* get desktop IShellFolder interface */
  hr = SHGetDesktopFolder(&shl_idesktop);
  if (hr != S_OK)
    throw std::runtime_error("Error initializing file system. Report this problem. (SHGetDesktopFolder failed.)");
#endif

  // first version of the file system
  ++current_file_system_version;

  // get the root element of the file system (this will create
  // the 'rootitem' FileItem)
  getRootFileItem();
}

FileSystemModule::~FileSystemModule()
{
  ASSERT(m_instance == this);

  for (auto it=fileitems_map->begin(); it!=fileitems_map->end(); ++it) {
    delete it->second;
  }
  fileitems_map->clear();

#ifdef _WIN32
  // Release interfaces
  shl_idesktop.reset();
  shl_imalloc.reset();
#endif

  delete fileitems_map;

  m_instance = nullptr;
}

FileSystemModule* FileSystemModule::instance()
{
  return m_instance;
}

void FileSystemModule::refresh()
{
  ++current_file_system_version;
}

IFileItem* FileSystemModule::getRootFileItem()
{
  FileItem* fileitem;

  if (rootitem)
    return rootitem;

  fileitem = new FileItem(NULL);
  rootitem = fileitem;

  //LOG("FS: Creating root fileitem %p\n", rootitem);

#ifdef _WIN32
  {
    // get the desktop PIDL
    LPITEMIDLIST pidl = NULL;
    HRESULT hr = SHGetSpecialFolderLocation(NULL, CSIDL_DESKTOP, &pidl);
    if (hr != S_OK) {
      // TODO do something better
      ASSERT(false);
      exit(1);
    }
    fileitem->m_pidl = pidl;
    fileitem->m_fullpidl = pidl;

    SFGAOF attrib = SFGAO_FOLDER;
    shl_idesktop->GetAttributesOf(1, (LPCITEMIDLIST *)&pidl, &attrib);

    update_by_pidl(fileitem, attrib);
  }
#else
  {
    const char* root = "/";

    fileitem->m_filename = root;
    fileitem->m_displayname = root;
    fileitem->m_is_folder = true;
  }
#endif

  // insert the file-item in the hash-table
  put_fileitem(fileitem);
  return fileitem;
}

IFileItem* FileSystemModule::getFileItemFromPath(const std::string& path)
{
  IFileItem* fileitem = NULL;

  //LOG("FS: get_fileitem_from_path(%s)\n", path.c_str());

#ifdef _WIN32
  {
    ULONG cbEaten = 0UL;
    LPITEMIDLIST fullpidl = NULL;
    SFGAOF attrib = SFGAO_FOLDER;

    // Default folder is desktop folder (the root item in the hierarchy)
    if (path.empty()) {
      fileitem = getRootFileItem();
      //LOG("FS: > %p (root)\n", fileitem);
      return fileitem;
    }

    if (shl_idesktop->ParseDisplayName
          (NULL, NULL,
           const_cast<LPWSTR>(base::from_utf8(path).c_str()),
           &cbEaten, &fullpidl, &attrib) != S_OK) {
      //LOG("FS: > (null)\n");
      return NULL;
    }

    fileitem = get_fileitem_by_fullpidl(fullpidl, true);
    free_pidl(fullpidl);
  }
#else
  {
    // The default folder is the user home folder
    if (path.empty()) {
      fileitem = get_fileitem_by_path(base::get_user_docs_folder(), true);
    }
    else {
      std::string buf = remove_backslash_if_needed(path);
      fileitem = get_fileitem_by_path(buf, true);
    }
  }
#endif

  //LOG("FS: get_fileitem_from_path(%s) -> %p\n", path.c_str(), fileitem);

  return fileitem;
}

// ======================================================================
// FileItem class (IFileItem implementation)
// ======================================================================

bool FileItem::isFolder() const
{
  return m_is_folder;
}

bool FileItem::isBrowsable() const
{
  ASSERT(m_filename != NOTINITIALIZED);

  return m_is_folder;
}

bool FileItem::isHidden() const
{
  ASSERT(m_displayname != NOTINITIALIZED);

#ifdef _WIN32
  return false;
#else
  return m_displayname[0] == '.';
#endif
}

bool FileItem::isExistent() const
{
  const std::string& fn = fileName();

#ifdef _WIN32
  if (!fn.empty() && fn.front() == ':') { // It's a PIDL of a special location
    FS_TRACE("FS: isExistent() %s -> PIDL exists\n", fn.c_str());
    return true;
  }
#endif

  bool result = false;

  if (base::is_directory(fn)) {
    result = true;
    if (!m_is_folder)
      m_is_folder = true;       // Update the "is folder" flag
  }
  else if (base::is_file(fn)) {
    result = true;
    if (m_is_folder)
      m_is_folder = false;
  }

  FS_TRACE("FS: isExistent() %s -> %s\n", fn.c_str(), (result ? "exists": "DOESN'T EXIST"));
  return result;
}

const std::string& FileItem::keyName() const
{
  ASSERT(m_keyname != NOTINITIALIZED);

  return m_keyname;
}

const std::string& FileItem::fileName() const
{
  ASSERT(m_filename != NOTINITIALIZED);

  return m_filename;
}

const std::string& FileItem::displayName() const
{
  ASSERT(m_displayname != NOTINITIALIZED);

  return m_displayname;
}

IFileItem* FileItem::parent() const
{
  if (this == rootitem)
    return NULL;
  else {
    ASSERT(m_parent);
    return m_parent;
  }
}

const FileItemList& FileItem::children()
{
  // Is the file-item a folder?
  if (isFolder() &&
      // if the children list is empty, or the file-system version
      // change (it's like to say: the current m_children list
      // is outdated)...
      (m_children.empty() ||
       current_file_system_version > m_version)) {
    FileItemList::iterator it;
    FileItem* child;

    // we have to mark current items as deprecated
    for (it=m_children.begin();
         it!=m_children.end(); ++it) {
      child = static_cast<FileItem*>(*it);
      child->m_removed = true;
    }

    //LOG("FS: Loading files for %p (%s)\n", fileitem, fileitem->displayname);
#ifdef _WIN32
    {
      base::ComPtr<IShellFolder> pFolder;
      HRESULT hr;

      if (this == rootitem) {
        pFolder = shl_idesktop;
      }
      else {
        hr = shl_idesktop->BindToObject(
          m_fullpidl, nullptr,
          IID_IShellFolder, (LPVOID *)&pFolder);

        if (hr != S_OK)
          pFolder = nullptr;
      }

      if (pFolder) {
        base::ComPtr<IEnumIDList> pEnum;
        ULONG c, fetched;

        // Get the interface to enumerate subitems
        hr = pFolder->EnumObjects(
<<<<<<< HEAD
          reinterpret_cast<HWND>(os::instance()->defaultWindow()->nativeHandle()),
=======
          reinterpret_cast<HWND>(os::instance()->defaultDisplay()->nativeHandle()),
>>>>>>> 61952bc4
          SHCONTF_FOLDERS | SHCONTF_NONFOLDERS, &pEnum);

        if (hr == S_OK && pEnum) {
          LPITEMIDLIST itempidl[256];
          SFGAOF attribs[256];

          // Enumerate the items in the folder
          while (pEnum->Next(256, itempidl, &fetched) == S_OK && fetched > 0) {
            // Request the SFGAO_FOLDER attribute to know what of the
            // item is file or a folder
            for (c=0; c<fetched; ++c) {
              attribs[c] = SFGAO_FOLDER;
              pFolder->GetAttributesOf(1, (LPCITEMIDLIST*)itempidl, attribs+c);
            }

            // Generate the FileItems
            for (c=0; c<fetched; ++c) {
              LPITEMIDLIST fullpidl = concat_pidl(m_fullpidl,
                                                  itempidl[c]);

              child = get_fileitem_by_fullpidl(fullpidl, false);
              if (!child) {
                child = new FileItem(this);

                child->m_pidl = itempidl[c];
                child->m_fullpidl = fullpidl;

                update_by_pidl(child, attribs[c]);
                put_fileitem(child);
              }
              else {
                ASSERT(child->m_parent == this);
                free_pidl(fullpidl);
                free_pidl(itempidl[c]);
              }

              insertChildSorted(child);
            }
          }
        }
      }
    }
#else
    {
      DIR* dir = opendir(m_filename.c_str());
      if (dir) {
        dirent* entry;
        while ((entry = readdir(dir)) != NULL) {
          FileItem* child;
          std::string fn = entry->d_name;
          std::string fullfn = base::join_path(m_filename, fn);

          if (fn == "." || fn == "..")
            continue;

          child = get_fileitem_by_path(fullfn, false);
          if (!child) {
            child = new FileItem(this);

            bool is_folder;
            struct stat fileStat;

            stat(fullfn.c_str(), &fileStat);

            if ((fileStat.st_mode & S_IFMT) == S_IFLNK) {
              is_folder = base::is_directory(fullfn);
            }
            else {
              is_folder = ((fileStat.st_mode & S_IFMT) == S_IFDIR);
            }

            child->m_filename = fullfn;
            child->m_displayname = fn;
            child->m_is_folder = is_folder;

            put_fileitem(child);
          }
          else {
            ASSERT(child->m_parent == this);
          }

          insertChildSorted(child);
        }
        closedir(dir);
      }
    }
#endif

    // check old file-items (maybe removed directories or file-items)
    for (it=m_children.begin();
         it!=m_children.end(); ) {
      child = static_cast<FileItem*>(*it);
      ASSERT(child);

      if (child && child->m_removed) {
        it = m_children.erase(it);
        child->m_parent = nullptr;
        child->deleteItem();
      }
      else
        ++it;
    }

    // now this file-item is updated
    m_version = current_file_system_version;
  }

  return m_children;
}

void FileItem::createDirectory(const std::string& dirname)
{
  base::make_directory(base::join_path(m_filename, dirname));

  // Invalidate the children list.
  m_version = 0;
}

bool FileItem::hasExtension(const base::paths& extensions)
{
  ASSERT(m_filename != NOTINITIALIZED);

  return base::has_file_extension(m_filename, extensions);
}

os::SurfaceRef FileItem::getThumbnail()
{
  os::SurfaceRef ref(m_thumbnail.load());
  if (ref)
    ref->ref();        // base::Ref(T*) doesn't add an extra reference
  return ref;
}

void FileItem::setThumbnail(const os::SurfaceRef& newThumbnail)
{
  if (newThumbnail)
    newThumbnail->ref();
  auto old = m_thumbnail.exchange(newThumbnail.get());
  if (old)
    old->unref();
}

FileItem::FileItem(FileItem* parent)
{
  FS_TRACE("FS: Creating %p fileitem with parent %p\n", this, parent);

  m_keyname = NOTINITIALIZED;
  m_filename = NOTINITIALIZED;
  m_displayname = NOTINITIALIZED;
  m_parent = parent;
  m_version = current_file_system_version;
  m_removed = false;
  m_is_folder = false;
  m_thumbnailProgress = 0.0;
  m_thumbnail = nullptr;
#ifdef _WIN32
  m_pidl = NULL;
  m_fullpidl = NULL;
#endif
}

FileItem::~FileItem()
{
  FS_TRACE("FS: Destroying FileItem() with parent %p\n", m_parent);

  m_thumbnail.exchange(nullptr);

#ifdef _WIN32
  if (m_fullpidl && m_fullpidl != m_pidl) {
    free_pidl(m_fullpidl);
    m_fullpidl = NULL;
  }

  if (m_pidl) {
    free_pidl(m_pidl);
    m_pidl = NULL;
  }
#endif
}

void FileItem::insertChildSorted(FileItem* child)
{
  // this file-item wasn't removed from the last lookup
  child->m_removed = false;

  // if the fileitem is already in the list we can go back
  if (std::find(m_children.begin(), m_children.end(), child) != m_children.end())
    return;

  for (auto it=m_children.begin(), end=m_children.end(); it!=end; ++it) {
    if (*child < *static_cast<FileItem*>(*it)) {
      m_children.insert(it, child);
      return;
    }
  }

  m_children.push_back(child);
}

int FileItem::compare(const FileItem& that) const
{
  if (isFolder()) {
    if (!that.isFolder())
      return -1;
  }
  else if (that.isFolder())
    return 1;

  return base::compare_filenames(m_displayname, that.m_displayname);
}

//////////////////////////////////////////////////////////////////////
// PIDLS: Only for Win32
//////////////////////////////////////////////////////////////////////

#ifdef _WIN32

static bool calc_is_folder(std::string filename, SFGAOF attrib)
{
  return ((attrib & SFGAO_FOLDER) == SFGAO_FOLDER)
    && (base::get_file_extension(filename) != "zip")
    && ((!filename.empty() && (*filename.begin()) != ':') || (filename == MYPC_CSLID));
}

static SFGAOF get_pidl_attrib(FileItem* fileitem, SFGAOF attrib)
{
  ASSERT(fileitem->m_pidl);
  ASSERT(fileitem->m_parent);

  HRESULT hr;

  base::ComPtr<IShellFolder> pFolder;
  if (fileitem->m_parent == rootitem)
    pFolder = shl_idesktop;
  else {
    hr = shl_idesktop->BindToObject(fileitem->m_parent->m_fullpidl,
                                    nullptr, IID_IShellFolder, (LPVOID*)&pFolder);
    if (hr != S_OK)
      pFolder = nullptr;
  }

  if (pFolder) {
    SFGAOF attrib2 = SFGAO_FOLDER;
    hr = pFolder->GetAttributesOf(1, (LPCITEMIDLIST*)&fileitem->m_pidl, &attrib2);
    if (hr == S_OK)
      attrib = attrib2;
  }
  return attrib;
}

// Updates the names of the file-item through its PIDL
static void update_by_pidl(FileItem* fileitem, SFGAOF attrib)
{
  STRRET strret;
  WCHAR pszName[MAX_PATH];
  base::ComPtr<IShellFolder> pFolder;
  HRESULT hr;

  if (fileitem == rootitem)
    pFolder = shl_idesktop;
  else {
    ASSERT(fileitem->m_parent);
    hr = shl_idesktop->BindToObject(fileitem->m_parent->m_fullpidl,
                                    nullptr, IID_IShellFolder, (LPVOID*)&pFolder);
    if (hr != S_OK)
      pFolder = nullptr;
  }

  // Get the file name

  if (pFolder &&
      pFolder->GetDisplayNameOf(fileitem->m_pidl,
                                SHGDN_NORMAL | SHGDN_FORPARSING,
                                &strret) == S_OK) {
    StrRetToBuf(&strret, fileitem->m_pidl, pszName, MAX_PATH);
    fileitem->m_filename = base::to_utf8(pszName);
  }
  else if (shl_idesktop->GetDisplayNameOf(fileitem->m_fullpidl,
                                          SHGDN_NORMAL | SHGDN_FORPARSING,
                                          &strret) == S_OK) {
    StrRetToBuf(&strret, fileitem->m_fullpidl, pszName, MAX_PATH);
    fileitem->m_filename = base::to_utf8(pszName);
  }
  else
    fileitem->m_filename = "ERR";

  // Is it a folder?

  fileitem->m_is_folder = calc_is_folder(fileitem->m_filename, attrib);

  // Get the name to display

  if (fileitem->isFolder() &&
      pFolder &&
      pFolder->GetDisplayNameOf(fileitem->m_pidl,
                                SHGDN_INFOLDER,
                                &strret) == S_OK) {
    StrRetToBuf(&strret, fileitem->m_pidl, pszName, MAX_PATH);
    fileitem->m_displayname = base::to_utf8(pszName);
  }
  else if (fileitem->isFolder() &&
           shl_idesktop->GetDisplayNameOf(fileitem->m_fullpidl,
                                          SHGDN_INFOLDER,
                                          &strret) == S_OK) {
    StrRetToBuf(&strret, fileitem->m_fullpidl, pszName, MAX_PATH);
    fileitem->m_displayname = base::to_utf8(pszName);
  }
  else {
    fileitem->m_displayname = base::get_file_name(fileitem->m_filename);
  }
}

static LPITEMIDLIST concat_pidl(LPITEMIDLIST pidlHead, LPITEMIDLIST pidlTail)
{
  LPITEMIDLIST pidlNew;
  UINT cb1, cb2;

  ASSERT(pidlHead);
  ASSERT(pidlTail);

  cb1 = get_pidl_size(pidlHead) - sizeof(pidlHead->mkid.cb);
  cb2 = get_pidl_size(pidlTail);

  pidlNew = (LPITEMIDLIST)shl_imalloc->Alloc(cb1 + cb2);
  if (pidlNew) {
    CopyMemory(pidlNew, pidlHead, cb1);
    CopyMemory(((LPSTR)pidlNew) + cb1, pidlTail, cb2);
  }

  return pidlNew;
}

static UINT get_pidl_size(LPITEMIDLIST pidl)
{
  UINT cbTotal = 0;

  if (pidl) {
    cbTotal += sizeof(pidl->mkid.cb); /* null terminator */

    while (pidl) {
      cbTotal += pidl->mkid.cb;
      pidl = get_next_pidl(pidl);
    }
  }

  return cbTotal;
}

static LPITEMIDLIST get_next_pidl(LPITEMIDLIST pidl)
{
  if (pidl != NULL && pidl->mkid.cb > 0) {
    pidl = (LPITEMIDLIST)(((LPBYTE)(pidl)) + pidl->mkid.cb);
    if (pidl->mkid.cb > 0)
      return pidl;
  }

  return NULL;
}

static LPITEMIDLIST get_last_pidl(LPITEMIDLIST pidl)
{
  LPITEMIDLIST pidlLast = pidl;
  LPITEMIDLIST pidlNew = NULL;

  while (pidl) {
    pidlLast = pidl;
    pidl = get_next_pidl(pidl);
  }

  if (pidlLast) {
    ULONG sz = get_pidl_size(pidlLast);
    pidlNew = (LPITEMIDLIST)shl_imalloc->Alloc(sz);
    CopyMemory(pidlNew, pidlLast, sz);
  }

  return pidlNew;
}

static LPITEMIDLIST clone_pidl(LPITEMIDLIST pidl)
{
  ULONG sz = get_pidl_size(pidl);
  LPITEMIDLIST pidlNew = (LPITEMIDLIST)shl_imalloc->Alloc(sz);

  CopyMemory(pidlNew, pidl, sz);

  return pidlNew;
}

static LPITEMIDLIST remove_last_pidl(LPITEMIDLIST pidl)
{
  LPITEMIDLIST pidlFirst = pidl;
  LPITEMIDLIST pidlLast = pidl;

  while (pidl) {
    pidlLast = pidl;
    pidl = get_next_pidl(pidl);
  }

  if (pidlLast)
    pidlLast->mkid.cb = 0;

  return pidlFirst;
}

static void free_pidl(LPITEMIDLIST pidl)
{
  shl_imalloc->Free(pidl);
}

static std::string get_key_for_pidl(LPITEMIDLIST pidl)
{
#if 0
  char *key = base_malloc(get_pidl_size(pidl)+1);
  UINT c, i = 0;

  while (pidl) {
    for (c=0; c<pidl->mkid.cb; ++c) {
      if (pidl->mkid.abID[c])
        key[i++] = pidl->mkid.abID[c];
      else
        key[i++] = 1;
    }
    pidl = get_next_pidl(pidl);
  }
  key[i] = 0;

  return key;
#else
  STRRET strret;
  WCHAR pszName[MAX_PATH];
  WCHAR key[4096] = { 0 };
  int len;

  // Go pidl by pidl from the fullpidl to the root (desktop)
  //LOG("FS: ***\n");
  pidl = clone_pidl(pidl);
  while (pidl->mkid.cb > 0) {
    if (shl_idesktop->GetDisplayNameOf(pidl,
                                       SHGDN_INFOLDER | SHGDN_FORPARSING,
                                       &strret) == S_OK) {
      if (StrRetToBuf(&strret, pidl, pszName, MAX_PATH) != S_OK)
        pszName[0] = 0;

      //LOG("FS: + %s\n", pszName);

      len = wcslen(pszName);
      if (len > 0) {
        if (*key) {
          if (pszName[len-1] != L'\\') {
            memmove(key+len+1, key, sizeof(WCHAR)*(wcslen(key)+1));
            key[len] = L'\\';
          }
          else
            memmove(key+len, key, sizeof(WCHAR)*(wcslen(key)+1));
        }
        else
          key[len] = 0;

        memcpy(key, pszName, sizeof(WCHAR)*len);
      }
    }
    remove_last_pidl(pidl);
  }
  free_pidl(pidl);

  //LOG("FS: =%s\n***\n", key);
  return base::to_utf8(key);
#endif
}

static FileItem* get_fileitem_by_fullpidl(LPITEMIDLIST fullpidl, bool create_if_not)
{
  auto key = get_key_for_pidl(fullpidl);
  auto it = fileitems_map->find(key);
  if (it != fileitems_map->end()) {
    FileItem* item = it->second;
    if (item->isExistent())
      return item;
    else {
      item->deleteItem();
      return nullptr;
    }
  }

  if (!create_if_not)
    return nullptr;

  // Validate if the fullpidl exists.
  SFGAOF attrib = SFGAO_FOLDER | SFGAO_VALIDATE;
  HRESULT hr = shl_idesktop->GetAttributesOf(1, (LPCITEMIDLIST*)&fullpidl, &attrib);
  if (hr != S_OK)
    return nullptr;

  // new file-item
  FileItem* fileitem = new FileItem(nullptr);
  fileitem->m_fullpidl = clone_pidl(fullpidl);

  {
    LPITEMIDLIST parent_fullpidl = clone_pidl(fileitem->m_fullpidl);
    remove_last_pidl(parent_fullpidl);

    fileitem->m_pidl = get_last_pidl(fileitem->m_fullpidl);
    fileitem->m_parent = get_fileitem_by_fullpidl(parent_fullpidl, true);

    free_pidl(parent_fullpidl);

    // Get specific pidl attributes
    if (fileitem->m_pidl &&
        fileitem->m_parent) {
      attrib = get_pidl_attrib(fileitem, attrib);
    }
  }

  update_by_pidl(fileitem, attrib);
  put_fileitem(fileitem);

  //LOG("FS: fileitem %p created %s with parent %p\n", fileitem, fileitem->keyname.c_str(), fileitem->parent);

  return fileitem;
}

// Inserts the fileitem in the hash map of items.
static void put_fileitem(FileItem* fileitem)
{
  ASSERT(fileitem->m_filename != NOTINITIALIZED);
  ASSERT(fileitem->m_keyname == NOTINITIALIZED);

  fileitem->m_keyname = get_key_for_pidl(fileitem->m_fullpidl);

  ASSERT(fileitem->m_keyname != NOTINITIALIZED);

#ifdef _DEBUG
  auto it = fileitems_map->find(get_key_for_pidl(fileitem->m_fullpidl));
  ASSERT(it == fileitems_map->end());
#endif

  // insert this file-item in the hash-table
  fileitems_map->insert(std::make_pair(fileitem->m_keyname, fileitem));
}

#else

//////////////////////////////////////////////////////////////////////
// POSIX functions
//////////////////////////////////////////////////////////////////////

static FileItem* get_fileitem_by_path(const std::string& path, bool create_if_not)
{
  if (path.empty())
    return rootitem;

  auto key = get_key_for_filename(path);
  auto it = fileitems_map->find(key);
  if (it != fileitems_map->end()) {
    FileItem* item = it->second;
    if (item->isExistent())
      return item;
    else {
      item->deleteItem();
      return nullptr;
    }
  }

  if (!create_if_not)
    return NULL;

  // get the attributes of the file
  bool is_folder = false;
  if (!base::is_file(path)) {
    if (!base::is_directory(path))
      return NULL;

    is_folder = true;
  }

  // new file-item
  FileItem* fileitem = new FileItem(NULL);

  fileitem->m_filename = path;
  fileitem->m_displayname = base::get_file_name(path);
  fileitem->m_is_folder = is_folder;

  // get the parent
  {
    std::string parent_path = remove_backslash_if_needed(base::join_path(base::get_file_path(path), ""));
    fileitem->m_parent = get_fileitem_by_path(parent_path, true);
  }

  put_fileitem(fileitem);

  return fileitem;
}

static std::string remove_backslash_if_needed(const std::string& filename)
{
  if (!filename.empty() && base::is_path_separator(*(filename.end()-1))) {
    int len = filename.size();

    // This is just the root '/' slash
    if (len == 1)
      return filename;
    else
      return base::remove_path_separator(filename);
  }
  return filename;
}

static std::string get_key_for_filename(const std::string& filename)
{
  std::string buf(filename);
  buf = base::fix_path_separators(buf);
  return buf;
}

static void put_fileitem(FileItem* fileitem)
{
  ASSERT(fileitem->m_filename != NOTINITIALIZED);
  ASSERT(fileitem->m_keyname == NOTINITIALIZED);

  fileitem->m_keyname = get_key_for_filename(fileitem->m_filename);

  ASSERT(fileitem->m_keyname != NOTINITIALIZED);

  // insert this file-item in the hash-table
  fileitems_map->insert(std::make_pair(fileitem->m_keyname, fileitem));
}

#endif

} // namespace app<|MERGE_RESOLUTION|>--- conflicted
+++ resolved
@@ -457,11 +457,7 @@
 
         // Get the interface to enumerate subitems
         hr = pFolder->EnumObjects(
-<<<<<<< HEAD
           reinterpret_cast<HWND>(os::instance()->defaultWindow()->nativeHandle()),
-=======
-          reinterpret_cast<HWND>(os::instance()->defaultDisplay()->nativeHandle()),
->>>>>>> 61952bc4
           SHCONTF_FOLDERS | SHCONTF_NONFOLDERS, &pEnum);
 
         if (hr == S_OK && pEnum) {
