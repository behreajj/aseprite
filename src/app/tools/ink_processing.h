--- conflicted
+++ resolved
@@ -1085,14 +1085,8 @@
 class XorInkProcessing<IndexedTraits> : public DoubleInkProcessing<XorInkProcessing<IndexedTraits>, IndexedTraits> {
 public:
   XorInkProcessing(ToolLoop* loop) :
-<<<<<<< HEAD
-    m_palette(get_current_palette()),
+    m_palette(loop->getPalette()),
     m_rgbmap(loop->getRgbMap()) {
-=======
-    m_palette(loop->getPalette()),
-    m_rgbmap(loop->getRgbMap()),
-    m_color(m_palette->getEntry(loop->getPrimaryColor())) {
->>>>>>> 31ce326d
   }
 
   void processPixel(int x, int y) {
