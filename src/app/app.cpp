--- conflicted
+++ resolved
@@ -202,8 +202,7 @@
   }
 
   // Procress options
-<<<<<<< HEAD
-  LOG("Processing options...\n");
+  LOG("APP: Processing options...\n");
   {
     base::UniquePtr<CliDelegate> delegate;
     if (options.previewCLI())
@@ -213,430 +212,6 @@
 
     CliProcessor cli(delegate.get(), options);
     cli.process();
-=======
-  LOG("APP: Processing options...\n");
-
-  bool ignoreEmpty = false;
-  bool trim = false;
-  Params cropParams;
-  SpriteSheetType sheetType = SpriteSheetType::None;
-
-  // Open file specified in the command line
-  if (!options.values().empty()) {
-    Console console;
-    bool splitLayers = false;
-    bool splitLayersSaveAs = false;
-    bool allLayers = false;
-    bool listLayers = false;
-    bool listTags = false;
-    std::string importLayer;
-    std::string importLayerSaveAs;
-    std::string filenameFormat;
-    std::string frameTagName;
-    std::string frameRange;
-
-    for (const auto& value : options.values()) {
-      const AppOptions::Option* opt = value.option();
-
-      // Special options/commands
-      if (opt) {
-        // --data <file.json>
-        if (opt == &options.data()) {
-          if (m_exporter)
-            m_exporter->setDataFilename(value.value());
-        }
-        // --format <format>
-        else if (opt == &options.format()) {
-          if (m_exporter) {
-            DocumentExporter::DataFormat format = DocumentExporter::DefaultDataFormat;
-
-            if (value.value() == "json-hash")
-              format = DocumentExporter::JsonHashDataFormat;
-            else if (value.value() == "json-array")
-              format = DocumentExporter::JsonArrayDataFormat;
-
-            m_exporter->setDataFormat(format);
-          }
-        }
-        // --sheet <file.png>
-        else if (opt == &options.sheet()) {
-          if (m_exporter)
-            m_exporter->setTextureFilename(value.value());
-        }
-        // --sheet-width <width>
-        else if (opt == &options.sheetWidth()) {
-          if (m_exporter)
-            m_exporter->setTextureWidth(strtol(value.value().c_str(), NULL, 0));
-        }
-        // --sheet-height <height>
-        else if (opt == &options.sheetHeight()) {
-          if (m_exporter)
-            m_exporter->setTextureHeight(strtol(value.value().c_str(), NULL, 0));
-        }
-        // --sheet-pack
-        else if (opt == &options.sheetType()) {
-          if (value.value() == "horizontal")
-            sheetType = SpriteSheetType::Horizontal;
-          else if (value.value() == "vertical")
-            sheetType = SpriteSheetType::Vertical;
-          else if (value.value() == "rows")
-            sheetType = SpriteSheetType::Rows;
-          else if (value.value() == "columns")
-            sheetType = SpriteSheetType::Columns;
-          else if (value.value() == "packed")
-            sheetType = SpriteSheetType::Packed;
-        }
-        // --sheet-pack
-        else if (opt == &options.sheetPack()) {
-          sheetType = SpriteSheetType::Packed;
-        }
-        // --split-layers
-        else if (opt == &options.splitLayers()) {
-          splitLayers = true;
-          splitLayersSaveAs = true;
-        }
-        // --layer <layer-name>
-        else if (opt == &options.layer()) {
-          importLayer = value.value();
-          importLayerSaveAs = value.value();
-        }
-        // --all-layers
-        else if (opt == &options.allLayers()) {
-          allLayers = true;
-        }
-        // --frame-tag <tag-name>
-        else if (opt == &options.frameTag()) {
-          frameTagName = value.value();
-        }
-        // --frame-range from,to
-        else if (opt == &options.frameRange()) {
-          frameRange = value.value();
-        }
-        // --ignore-empty
-        else if (opt == &options.ignoreEmpty()) {
-          ignoreEmpty = true;
-        }
-        // --border-padding
-        else if (opt == &options.borderPadding()) {
-          if (m_exporter)
-            m_exporter->setBorderPadding(strtol(value.value().c_str(), NULL, 0));
-        }
-        // --shape-padding
-        else if (opt == &options.shapePadding()) {
-          if (m_exporter)
-            m_exporter->setShapePadding(strtol(value.value().c_str(), NULL, 0));
-        }
-        // --inner-padding
-        else if (opt == &options.innerPadding()) {
-          if (m_exporter)
-            m_exporter->setInnerPadding(strtol(value.value().c_str(), NULL, 0));
-        }
-        // --trim
-        else if (opt == &options.trim()) {
-          trim = true;
-        }
-        // --crop x,y,width,height
-        else if (opt == &options.crop()) {
-          std::vector<std::string> parts;
-          base::split_string(value.value(), parts, ",");
-          if (parts.size() < 4)
-            throw std::runtime_error("--crop needs four parameters separated by comma (,)\n"
-                                     "Usage: --crop x,y,width,height\n"
-                                     "E.g. --crop 0,0,32,32");
-
-          cropParams.set("x", parts[0].c_str());
-          cropParams.set("y", parts[1].c_str());
-          cropParams.set("width", parts[2].c_str());
-          cropParams.set("height", parts[3].c_str());
-        }
-        // --filename-format
-        else if (opt == &options.filenameFormat()) {
-          filenameFormat = value.value();
-        }
-        // --save-as <filename>
-        else if (opt == &options.saveAs()) {
-          Document* doc = NULL;
-          if (!ctx->documents().empty())
-            doc = dynamic_cast<Document*>(ctx->documents().lastAdded());
-
-          if (!doc) {
-            console.printf("A document is needed before --save-as argument\n");
-          }
-          else {
-            ctx->setActiveDocument(doc);
-
-            std::string format = filenameFormat;
-
-            Command* saveAsCommand = CommandsModule::instance()->getCommandByName(CommandId::SaveFileCopyAs);
-            Command* trimCommand = CommandsModule::instance()->getCommandByName(CommandId::AutocropSprite);
-            Command* cropCommand = CommandsModule::instance()->getCommandByName(CommandId::CropSprite);
-            Command* undoCommand = CommandsModule::instance()->getCommandByName(CommandId::Undo);
-
-            // --save-as with --split-layers
-            if (splitLayersSaveAs) {
-              std::string fn, fmt;
-              if (format.empty()) {
-                if (doc->sprite()->totalFrames() > frame_t(1))
-                  format = "{path}/{title} ({layer}) {frame}.{extension}";
-                else
-                  format = "{path}/{title} ({layer}).{extension}";
-              }
-
-              // Store in "visibility" the original "visible" state of every layer.
-              std::vector<bool> visibility(doc->sprite()->countLayers());
-              int i = 0;
-              for (Layer* layer : doc->sprite()->layers())
-                visibility[i++] = layer->isVisible();
-
-              // For each layer, hide other ones and save the sprite.
-              i = 0;
-              for (Layer* show : doc->sprite()->layers()) {
-                // If the user doesn't want all layers and this one is hidden.
-                if (!visibility[i++])
-                  continue;     // Just ignore this layer.
-
-                // Make this layer ("show") the only one visible.
-                for (Layer* hide : doc->sprite()->layers())
-                  hide->setVisible(hide == show);
-
-                FilenameInfo fnInfo;
-                fnInfo
-                  .filename(value.value())
-                  .layerName(show->name());
-
-                fn = filename_formatter(format, fnInfo);
-                fmt = filename_formatter(format, fnInfo, false);
-
-                if (!cropParams.empty())
-                  ctx->executeCommand(cropCommand, cropParams);
-
-                // TODO --trim command with --save-as doesn't make too
-                // much sense as we lost the trim rectangle
-                // information (e.g. we don't have sheet .json) Also,
-                // we should trim each frame individually (a process
-                // that can be done only in fop_operate()).
-                if (trim)
-                  ctx->executeCommand(trimCommand);
-
-                Params params;
-                params.set("filename", fn.c_str());
-                params.set("filename-format", fmt.c_str());
-                ctx->executeCommand(saveAsCommand, params);
-
-                if (trim) {     // Undo trim command
-                  ctx->executeCommand(undoCommand);
-
-                  // Just in case allow non-linear history is enabled
-                  // we clear redo information
-                  doc->undoHistory()->clearRedo();
-                }
-              }
-
-              // Restore layer visibility
-              i = 0;
-              for (Layer* layer : doc->sprite()->layers())
-                layer->setVisible(visibility[i++]);
-            }
-            else {
-              // Show only one layer
-              if (!importLayerSaveAs.empty()) {
-                for (Layer* layer : doc->sprite()->layers())
-                  layer->setVisible(layer->name() == importLayerSaveAs);
-              }
-
-              if (!cropParams.empty())
-                ctx->executeCommand(cropCommand, cropParams);
-
-              if (trim)
-                ctx->executeCommand(trimCommand);
-
-              Params params;
-              params.set("filename", value.value().c_str());
-              params.set("filename-format", format.c_str());
-              ctx->executeCommand(saveAsCommand, params);
-
-              if (trim) {       // Undo trim command
-                ctx->executeCommand(undoCommand);
-
-                // Just in case allow non-linear history is enabled
-                // we clear redo information
-                doc->undoHistory()->clearRedo();
-              }
-            }
-          }
-        }
-        // --scale <factor>
-        else if (opt == &options.scale()) {
-          Command* command = CommandsModule::instance()->getCommandByName(CommandId::SpriteSize);
-          double scale = strtod(value.value().c_str(), NULL);
-          static_cast<SpriteSizeCommand*>(command)->setScale(scale, scale);
-
-          // Scale all sprites
-          for (auto doc : ctx->documents()) {
-            ctx->setActiveDocument(static_cast<app::Document*>(doc));
-            ctx->executeCommand(command);
-          }
-        }
-        // --shrink-to <width,height>
-        else if (opt == &options.shrinkTo()) {
-          std::vector<std::string> dimensions;
-          base::split_string(value.value(), dimensions, ",");
-          if (dimensions.size() < 2)
-            throw std::runtime_error("--shrink-to needs two parameters separated by comma (,)\n"
-                                     "Usage: --shrink-to width,height\n"
-                                     "E.g. --shrink-to 128,64");
-
-          double maxWidth = base::convert_to<double>(dimensions[0]);
-          double maxHeight = base::convert_to<double>(dimensions[1]);
-          double scaleWidth, scaleHeight, scale;
-
-          // Shrink all sprites if needed
-          for (auto doc : ctx->documents()) {
-            ctx->setActiveDocument(static_cast<app::Document*>(doc));
-            scaleWidth = (doc->width() > maxWidth ? maxWidth / doc->width() : 1.0);
-            scaleHeight = (doc->height() > maxHeight ? maxHeight / doc->height() : 1.0);
-            if (scaleWidth < 1.0 || scaleHeight < 1.0) {
-              scale = MIN(scaleWidth, scaleHeight);
-              Command* command = CommandsModule::instance()->getCommandByName(CommandId::SpriteSize);
-              static_cast<SpriteSizeCommand*>(command)->setScale(scale, scale);
-              ctx->executeCommand(command);
-            }
-          }
-        }
-        // --script <filename>
-        else if (opt == &options.script()) {
-          std::string script = value.value();
-
-          StdoutEngineDelegate delegate;
-          AppScripting engine(&delegate);
-          engine.evalFile(script);
-        }
-        // --list-layers
-        else if (opt == &options.listLayers()) {
-          listLayers = true;
-          if (m_exporter)
-            m_exporter->setListLayers(true);
-        }
-        // --list-tags
-        else if (opt == &options.listTags()) {
-          listTags = true;
-          if (m_exporter)
-            m_exporter->setListFrameTags(true);
-        }
-      }
-      // File names aren't associated to any option
-      else {
-        const std::string& filename = base::normalize_path(value.value());
-
-        app::Document* oldDoc = ctx->activeDocument();
-
-        Command* openCommand = CommandsModule::instance()->getCommandByName(CommandId::OpenFile);
-        Params params;
-        params.set("filename", filename.c_str());
-        ctx->executeCommand(openCommand, params);
-
-        app::Document* doc = ctx->activeDocument();
-
-        // If the active document is equal to the previous one, it
-        // means that we couldn't open this specific document.
-        if (doc == oldDoc)
-          doc = nullptr;
-
-        // List layers and/or tags
-        if (doc) {
-          // Show all layers
-          if (allLayers) {
-            for (Layer* layer : doc->sprite()->layers())
-              layer->setVisible(true);
-          }
-
-          if (listLayers) {
-            listLayers = false;
-            for (Layer* layer : doc->sprite()->layers()) {
-              if (layer->isVisible())
-                std::cout << layer->name() << "\n";
-            }
-          }
-
-          if (listTags) {
-            listTags = false;
-            for (FrameTag* tag : doc->sprite()->frameTags())
-              std::cout << tag->name() << "\n";
-          }
-          if (m_exporter) {
-            FrameTag* frameTag = nullptr;
-            if (!frameTagName.empty()) {
-              frameTag = doc->sprite()->frameTags().getByName(frameTagName);
-            }
-            else if (!frameRange.empty()) {
-                std::vector<std::string> splitRange;
-                base::split_string(frameRange, splitRange, ",");
-                if (splitRange.size() < 2)
-                  throw std::runtime_error("--frame-range needs two parameters separated by comma (,)\n"
-                                           "Usage: --frame-range from,to\n"
-                                           "E.g. --frame-range 0,99");
-
-                frameTag = new FrameTag(base::convert_to<frame_t>(splitRange[0]),
-                                        base::convert_to<frame_t>(splitRange[1]));
-            }
-
-            if (!importLayer.empty()) {
-              Layer* foundLayer = NULL;
-              for (Layer* layer : doc->sprite()->layers()) {
-                if (layer->name() == importLayer) {
-                  foundLayer = layer;
-                  break;
-                }
-              }
-              if (foundLayer)
-                m_exporter->addDocument(doc, foundLayer, frameTag);
-            }
-            else if (splitLayers) {
-              for (auto layer : doc->sprite()->layers()) {
-                if (layer->isVisible())
-                  m_exporter->addDocument(doc, layer, frameTag);
-              }
-            }
-            else {
-              m_exporter->addDocument(doc, nullptr, frameTag);
-            }
-          }
-        }
-
-        if (!importLayer.empty())
-          importLayer.clear();
-
-        if (splitLayers)
-          splitLayers = false;
-        if (listLayers)
-          listLayers = false;
-        if (listTags)
-          listTags = false;
-      }
-    }
-
-    if (m_exporter && !filenameFormat.empty())
-      m_exporter->setFilenameFormat(filenameFormat);
-  }
-
-  // Export
-  if (m_exporter) {
-    LOG("APP: Exporting sheet...\n");
-
-    if (sheetType != SpriteSheetType::None)
-      m_exporter->setSpriteSheetType(sheetType);
-
-    if (ignoreEmpty)
-      m_exporter->setIgnoreEmptyCels(true);
-
-    if (trim)
-      m_exporter->setTrimCels(true);
-
-    base::UniquePtr<Document> spriteSheet(m_exporter->exportSheet());
-    m_exporter.reset(NULL);
-
-    LOG("APP: Export sprite sheet: Done\n");
->>>>>>> e12c5332
   }
 
   she::instance()->finishLaunching();
